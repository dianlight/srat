{
  "name": "srat-frontend",
  "version": "2025.10.0-alpha.0",
  "description": "Samba Rest Adminitration Tool",
  "module": "index.ts",
  "type": "module",
  "author": {
    "name": "Lucio Tarantino",
    "url": "https://github.com/dianlight"
  },
  "repository": {
    "name": "srat",
    "type": "github",
    "owner": "dianlight",
    "url": "https://github.com/dianlight/srat"
  },
  "devDependencies": {
    "@biomejs/biome": "2.2.6",
    "@happy-dom/global-registrator": "20.0.5",
    "@hookform/devtools": "4.4.0",
    "@rtk-query/codegen-openapi": "2.1.0",
    "@testing-library/jest-dom": "6.9.1",
    "@testing-library/react": "16.3.0",
    "@testing-library/user-event": "14.6.1",
    "@types/bun": "1.3.0",
    "@types/humanize-duration": "3.27.4",
    "@types/js-sha1": "0.6.3",
    "@types/react": "19.2.2",
    "@types/react-dom": "19.2.2",
    "@types/react-syntax-highlighter": "15.5.13",
    "@types/semver": "7.7.1"
  },
  "peerDependencies": {
    "typescript": "^5.9.3"
  },
  "dependencies": {
    "@emotion/react": "^11.14.0",
    "@emotion/styled": "^11.14.1",
    "@fontsource/roboto": "^5.2.8",
    "@fortawesome/free-brands-svg-icons": "^7.1.0",
    "@fortawesome/free-regular-svg-icons": "^7.1.0",
    "@fortawesome/free-solid-svg-icons": "^7.1.0",
    "@fortawesome/react-fontawesome": "^3.1.0",
    "@mui/icons-material": "^7.3.4",
    "@mui/material": "^7.3.4",
    "@mui/x-charts": "^8.14.1",
    "@mui/x-tree-view": "^8.14.1",
    "@reactour/tour": "^3.8.0",
    "@reduxjs/toolkit": "^2.9.1",
    "@rollbar/react": "^1.0.0",
    "emittery": "^1.2.0",
    "filesize": "^11.0.13",
    "humanize-duration": "^3.33.1",
    "js-sha1": "^0.7.0",
    "material-ui-confirm": "^4.0.0",
    "mui-chips-input": "^7.0.1",
    "normalize-url": "^8.1.0",
    "openapi-explorer": "^2.2.776",
    "react": "^19.2.0",
    "react-dom": "^19.2.0",
    "react-hook-form": "^7.64.0",
    "react-hook-form-mui": "^8.0.0",
    "react-intersection-observer": "^9.16.0",
    "react-redux": "^9.2.0",
    "react-router-dom": "^7.9.3",
    "react-syntax-highlighter": "^15.6.6",
    "react-toastify": "^11.0.5",
<<<<<<< HEAD
    "rollbar": "3.0.0-beta.5",
=======
    "rollbar": "3.0.0-rc.1",
>>>>>>> 20650666
    "semver": "^7.7.2",
    "toposort": "^2.0.2",
    "ts-react-json-table": "^0.1.5",
    "uuid": "^13.0.0"
  },
  "scripts": {
    "nextversion": "bun run version.ts -i alpha",
    "version": "bun run version.ts",
    "build": "bun tsc --noEmit && NODE_ENV=production bun run bun.build.ts",
    "watch": "bun tsc --noEmit && NODE_ENV=development bun run bun.build.ts -w",
    "gowatch": "bun tsc --noEmit && NODE_ENV=development API_URL=http://localhost:3000/ bun run bun.build.ts -w -o ../backend/src/web/static",
    "clean": "rm -rf out",
    "dev": "bun tsc --noEmit && NODE_ENV=development bun --hot run bun.build.ts -w -s ./out",
    "dev:remote": "bun tsc --noEmit && NODE_ENV=remote API_URL=http://192.168.0.68:3000/ bun --hot run bun.build.ts -w -s ./out",
    "gen": "bunx @rtk-query/codegen-openapi api.config.js",
    "test": "BUN_TEST_NO_COVERAGE_THRESHOLD=1 bun test --timeout 10000",
    "test:coverage": "bun test --coverage",
    "test:prepare": "bun ./scripts/add-test-setup.js",
    "test:fix": "bun ./scripts/add-test-setup.js --apply",
    "test:ci": "bun run test:prepare && bun test --timeout 30000",
    "lint": "bun tsc --noEmit && bun run test:prepare && bunx biome check --write"
  },
  "patchedDependencies": {},
  "scarfSettings": {
    "enabled": false
  },
  "trustedDependencies": [
    "@scarf/scarf",
    "@tree-sitter-grammars/tree-sitter-yaml",
    "core-js-pure",
    "tree-sitter",
    "tree-sitter-json"
  ],
  "packageManager": "bun@1.3.0",
  "engines": {
    "bun": ">=1.3.0"
  },
  "bugs": {
    "url": "https://github.com/dianlight/srat/issues"
  },
  "homepage": "https://github.com/dianlight/srat#readme",
  "license": "MIT"
}<|MERGE_RESOLUTION|>--- conflicted
+++ resolved
@@ -65,11 +65,7 @@
     "react-router-dom": "^7.9.3",
     "react-syntax-highlighter": "^15.6.6",
     "react-toastify": "^11.0.5",
-<<<<<<< HEAD
-    "rollbar": "3.0.0-beta.5",
-=======
     "rollbar": "3.0.0-rc.1",
->>>>>>> 20650666
     "semver": "^7.7.2",
     "toposort": "^2.0.2",
     "ts-react-json-table": "^0.1.5",
