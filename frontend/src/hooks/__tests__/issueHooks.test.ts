--- conflicted
+++ resolved
@@ -75,115 +75,6 @@
 		expect(result.current.ignoredIssues).toEqual([1, 3]);
 	});
 
-<<<<<<< HEAD
-	it("checks if issue is ignored", async () => {
-		const React = await import("react");
-		const { renderHook } = await import("@testing-library/react");
-		const { useIgnoredIssues } = await import("../issueHooks");
-
-		localStorage.setItem("srat_ignored_issues", JSON.stringify([1, 2, 3]));
-
-		const { result } = renderHook(() => useIgnoredIssues());
-
-		expect(result.current.isIssueIgnored(2)).toBe(true);
-		expect(result.current.isIssueIgnored(99)).toBe(false);
-	});
-
-	it("persists changes to localStorage", async () => {
-		const React = await import("react");
-		const { renderHook, act, waitFor } = await import("@testing-library/react");
-		const { useIgnoredIssues } = await import("../issueHooks");
-
-		const { result } = renderHook(() => useIgnoredIssues());
-
-		act(() => {
-			result.current.ignoreIssue(7);
-		});
-
-		await waitFor(() => {
-			const stored = localStorage.getItem("srat_ignored_issues");
-			expect(stored).toBeTruthy();
-			if (stored) {
-				const parsed = JSON.parse(stored);
-				expect(parsed).toContain(7);
-			}
-		});
-	});
-
-	it("handles string IDs", async () => {
-		const React = await import("react");
-		const { renderHook, act } = await import("@testing-library/react");
-		const { useIgnoredIssues } = await import("../issueHooks");
-
-		const { result } = renderHook(() => useIgnoredIssues());
-
-		act(() => {
-			result.current.ignoreIssue("issue-123");
-		});
-
-		expect(result.current.ignoredIssues).toContain("issue-123");
-		expect(result.current.isIssueIgnored("issue-123")).toBe(true);
-	});
-
-	it("handles mixed numeric and string IDs", async () => {
-		const React = await import("react");
-		const { renderHook, act } = await import("@testing-library/react");
-		const { useIgnoredIssues } = await import("../issueHooks");
-
-		const { result } = renderHook(() => useIgnoredIssues());
-
-		act(() => {
-			result.current.ignoreIssue(1);
-			result.current.ignoreIssue("str-2");
-			result.current.ignoreIssue(3);
-		});
-
-		expect(result.current.ignoredIssues).toEqual([1, "str-2", 3]);
-		expect(result.current.isIssueIgnored(1)).toBe(true);
-		expect(result.current.isIssueIgnored("str-2")).toBe(true);
-	});
-
-	it("does not add duplicate issues", async () => {
-		const React = await import("react");
-		const { renderHook, act } = await import("@testing-library/react");
-		const { useIgnoredIssues } = await import("../issueHooks");
-
-		const { result } = renderHook(() => useIgnoredIssues());
-
-		act(() => {
-			result.current.ignoreIssue(5);
-			result.current.ignoreIssue(5);
-		});
-
-		const count = result.current.ignoredIssues.filter((id) => id === 5).length;
-		expect(count).toBeGreaterThan(0);
-	});
-
-	it("handles invalid localStorage data gracefully", async () => {
-		const React = await import("react");
-		const { renderHook } = await import("@testing-library/react");
-		const { useIgnoredIssues } = await import("../issueHooks");
-
-		// Set invalid JSON in localStorage
-		localStorage.setItem("srat_ignored_issues", "invalid json");
-
-		// The hook should either fall back to empty array or handle the error gracefully
-		try {
-			const { result } = renderHook(() => useIgnoredIssues());
-			// If it successfully renders, ensure it has a valid ignoredIssues array
-			expect(
-				Array.isArray(result.current.ignoredIssues) ||
-					result.current.ignoredIssues.length === 0,
-			).toBe(true);
-		} catch (e) {
-			// If it throws, that's also acceptable behavior
-			expect(true).toBe(true);
-		} finally {
-			// Clean up the invalid data
-			localStorage.removeItem("srat_ignored_issues");
-		}
-	});
-=======
     it("checks if issue is ignored", async () => {
         const React = await import("react");
         const { renderHook } = await import("@testing-library/react");
@@ -291,5 +182,4 @@
             localStorage.removeItem("srat_ignored_issues");
         }
     });
->>>>>>> 9467b1d3
 });