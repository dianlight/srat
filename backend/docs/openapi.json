--- conflicted
+++ resolved
@@ -1,5 +1,5629 @@
-<<<<<<< HEAD
-{"components":{"headers":{"X-Span-Id":{"description":"Unique span ID","schema":{"type":"string"}},"X-Trace-Id":{"description":"Unique trace ID","schema":{"type":"string"}}},"parameters":{"X-Span-Id":{"description":"Unique span ID","in":"header","name":"X-Span-Id","schema":{"type":"string"}},"X-Trace-Id":{"description":"Unique trace ID","in":"header","name":"X-Trace-Id","schema":{"type":"string"}}},"schemas":{"AddonStatsData":{"additionalProperties":false,"properties":{"blk_read":{"format":"int64","type":"integer"},"blk_write":{"format":"int64","type":"integer"},"cpu_percent":{"format":"double","type":"number"},"memory_limit":{"format":"int64","type":"integer"},"memory_percent":{"format":"double","type":"number"},"memory_usage":{"format":"int64","type":"integer"},"network_rx":{"format":"int64","type":"integer"},"network_tx":{"format":"int64","type":"integer"}},"type":"object"},"BinaryAsset":{"additionalProperties":false,"properties":{"browser_download_url":{"type":"string"},"id":{"format":"int64","type":"integer"},"name":{"type":"string"},"size":{"format":"int64","type":"integer"}},"required":["name","size","id"],"type":"object"},"DataDirtyTracker":{"additionalProperties":false,"properties":{"settings":{"type":"boolean"},"shares":{"type":"boolean"},"users":{"type":"boolean"},"volumes":{"type":"boolean"}},"required":["shares","users","volumes","settings"],"type":"object"},"Disk":{"additionalProperties":false,"properties":{"connection_bus":{"type":"string"},"device_path":{"type":"string"},"ejectable":{"type":"boolean"},"id":{"type":"string"},"legacy_device_name":{"type":"string"},"legacy_device_path":{"type":"string"},"model":{"type":"string"},"partitions":{"items":{"$ref":"#/components/schemas/Partition"},"type":"array"},"removable":{"type":"boolean"},"revision":{"type":"string"},"seat":{"type":"string"},"serial":{"type":"string"},"size":{"format":"int64","type":"integer"},"smart_info":{"$ref":"#/components/schemas/SmartInfo"},"vendor":{"type":"string"}},"type":"object"},"DiskHealth":{"additionalProperties":false,"properties":{"global":{"$ref":"#/components/schemas/GlobalDiskStats"},"per_disk_io":{"items":{"$ref":"#/components/schemas/DiskIOStats"},"type":["array","null"]},"per_partition_info":{"additionalProperties":{"items":{"$ref":"#/components/schemas/PerPartitionInfo"},"type":["array","null"]},"type":"object"}},"required":["global","per_disk_io","per_partition_info"],"type":"object"},"DiskIOStats":{"additionalProperties":false,"properties":{"device_description":{"type":"string"},"device_name":{"type":"string"},"read_iops":{"format":"double","type":"number"},"read_latency_ms":{"format":"double","type":"number"},"smart_data":{"$ref":"#/components/schemas/SmartInfo"},"write_iops":{"format":"double","type":"number"},"write_latency_ms":{"format":"double","type":"number"}},"required":["device_name","device_description","read_iops","write_iops","read_latency_ms","write_latency_ms"],"type":"object"},"ErrorDetail":{"additionalProperties":false,"properties":{"location":{"description":"Where the error occurred, e.g. 'body.items[3].tags' or 'path.thing-id'","type":"string"},"message":{"description":"Error message text","type":"string"},"value":{"description":"The value at the given location"}},"type":"object"},"ErrorModel":{"additionalProperties":false,"properties":{"$schema":{"description":"A URL to the JSON Schema for this object.","examples":["https://example.com/schemas/ErrorModel.json"],"format":"uri","readOnly":true,"type":"string"},"detail":{"description":"A human-readable explanation specific to this occurrence of the problem.","examples":["Property foo is required but is missing."],"type":"string"},"errors":{"description":"Optional list of individual error details","items":{"$ref":"#/components/schemas/ErrorDetail"},"type":["array","null"]},"instance":{"description":"A URI reference that identifies the specific occurrence of the problem.","examples":["https://example.com/error-log/abc123"],"format":"uri","type":"string"},"status":{"description":"HTTP status code","examples":[400],"format":"int64","type":"integer"},"title":{"description":"A short, human-readable summary of the problem type. This value should not change between occurrences of the error.","examples":["Bad Request"],"type":"string"},"type":{"default":"about:blank","description":"A URI reference to human-readable documentation for the error.","examples":["https://example.com/errors/example"],"format":"uri","type":"string"}},"type":"object"},"FilesystemType":{"additionalProperties":false,"properties":{"customMountFlags":{"items":{"$ref":"#/components/schemas/MountFlag"},"type":["array","null"]},"mountFlags":{"items":{"$ref":"#/components/schemas/MountFlag"},"type":["array","null"]},"name":{"type":"string"},"type":{"type":"string"}},"required":["name","type","mountFlags","customMountFlags"],"type":"object"},"GlobalDiskStats":{"additionalProperties":false,"properties":{"total_iops":{"format":"double","type":"number"},"total_read_latency_ms":{"format":"double","type":"number"},"total_write_latency_ms":{"format":"double","type":"number"}},"required":["total_iops","total_read_latency_ms","total_write_latency_ms"],"type":"object"},"GlobalNicStats":{"additionalProperties":false,"properties":{"totalInboundTraffic":{"format":"double","type":"number"},"totalOutboundTraffic":{"format":"double","type":"number"}},"required":["totalInboundTraffic","totalOutboundTraffic"],"type":"object"},"HealthPing":{"additionalProperties":false,"properties":{"$schema":{"description":"A URL to the JSON Schema for this object.","examples":["https://example.com/schemas/HealthPing.json"],"format":"uri","readOnly":true,"type":"string"},"addon_stats":{"$ref":"#/components/schemas/AddonStatsData"},"alive":{"type":"boolean"},"aliveTime":{"format":"int64","type":"integer"},"dirty_tracking":{"$ref":"#/components/schemas/DataDirtyTracker"},"disk_health":{"$ref":"#/components/schemas/DiskHealth"},"last_error":{"type":"string"},"last_release":{"$ref":"#/components/schemas/ReleaseAsset"},"network_health":{"$ref":"#/components/schemas/NetworkStats"},"samba_process_status":{"$ref":"#/components/schemas/SambaProcessStatus"},"samba_status":{"$ref":"#/components/schemas/SambaStatus"},"uptime":{"format":"int64","type":"integer"}},"required":["alive","aliveTime","samba_process_status","last_error","dirty_tracking","last_release","addon_stats","disk_health","network_health","samba_status","uptime"],"type":"object"},"InterfaceAddr":{"additionalProperties":false,"properties":{"addr":{"type":"string"}},"required":["addr"],"type":"object"},"InterfaceStat":{"additionalProperties":false,"properties":{"addrs":{"items":{"$ref":"#/components/schemas/InterfaceAddr"},"type":["array","null"]},"flags":{"items":{"type":"string"},"type":["array","null"]},"hardwareAddr":{"type":"string"},"index":{"format":"int64","type":"integer"},"mtu":{"format":"int64","type":"integer"},"name":{"type":"string"}},"required":["index","mtu","name","hardwareAddr","flags","addrs"],"type":"object"},"Issue":{"additionalProperties":false,"properties":{"$schema":{"description":"A URL to the JSON Schema for this object.","examples":["https://example.com/schemas/Issue.json"],"format":"uri","readOnly":true,"type":"string"},"date":{"format":"date-time","type":"string"},"description":{"type":"string"},"detailLink":{"type":"string"},"id":{"format":"int64","minimum":0,"type":"integer"},"ignored":{"type":"boolean"},"repeating":{"format":"int64","minimum":0,"type":"integer"},"resolutionLink":{"type":"string"},"severity":{"enum":["error","warning","info","success"],"type":"string"},"title":{"type":"string"}},"required":["id","date","title","description","repeating","ignored"],"type":"object"},"JsonPatchOp":{"additionalProperties":false,"properties":{"from":{"description":"JSON Pointer for the source of a move or copy","type":"string"},"op":{"description":"Operation name","enum":["add","remove","replace","move","copy","test"],"type":"string"},"path":{"description":"JSON Pointer to the field being operated on, or the destination of a move/copy operation","type":"string"},"value":{"description":"The value to set"}},"required":["op","path"],"type":"object"},"MountFlag":{"additionalProperties":false,"properties":{"description":{"type":"string"},"name":{"type":"string"},"needsValue":{"type":"boolean"},"value":{"type":"string"},"value_description":{"type":"string"},"value_validation_regex":{"type":"string"}},"required":["name"],"type":"object"},"MountPointData":{"additionalProperties":false,"properties":{"$schema":{"description":"A URL to the JSON Schema for this object.","examples":["https://example.com/schemas/MountPointData.json"],"format":"uri","readOnly":true,"type":"string"},"custom_flags":{"items":{"$ref":"#/components/schemas/MountFlag"},"type":"array"},"device_id":{"type":"string"},"disk_label":{"type":"string"},"disk_serial":{"type":"string"},"disk_size":{"format":"int64","minimum":0,"type":"integer"},"flags":{"items":{"$ref":"#/components/schemas/MountFlag"},"type":"array"},"fstype":{"type":"string"},"invalid":{"type":"boolean"},"invalid_error":{"type":"string"},"is_mounted":{"type":"boolean"},"is_to_mount_at_startup":{"type":"boolean"},"is_write_supported":{"type":"boolean"},"partition":{"$ref":"#/components/schemas/Partition"},"path":{"type":"string"},"path_hash":{"type":"string"},"shares":{"items":{"$ref":"#/components/schemas/SharedResource"},"type":["array","null"]},"time_machine_support":{"enum":["unsupported","supported","experimental","unknown"],"type":"string"},"type":{"enum":["HOST","ADDON"],"type":"string"},"warnings":{"type":"string"}},"required":["path","type"],"type":"object"},"NetworkStats":{"additionalProperties":false,"properties":{"global":{"$ref":"#/components/schemas/GlobalNicStats"},"perNicIO":{"items":{"$ref":"#/components/schemas/NicIOStats"},"type":["array","null"]}},"required":["perNicIO","global"],"type":"object"},"NicIOStats":{"additionalProperties":false,"properties":{"deviceMaxSpeed":{"format":"int64","type":"integer"},"deviceName":{"type":"string"},"inboundTraffic":{"format":"double","type":"number"},"ip":{"type":"string"},"netmask":{"type":"string"},"outboundTraffic":{"format":"double","type":"number"}},"required":["deviceName","deviceMaxSpeed","inboundTraffic","outboundTraffic"],"type":"object"},"Partition":{"additionalProperties":false,"properties":{"device_path":{"type":"string"},"fs_type":{"type":"string"},"host_mount_point_data":{"items":{"$ref":"#/components/schemas/MountPointData"},"type":"array"},"id":{"type":"string"},"legacy_device_name":{"type":"string"},"legacy_device_path":{"type":"string"},"mount_point_data":{"items":{"$ref":"#/components/schemas/MountPointData"},"type":"array"},"name":{"type":"string"},"size":{"format":"int64","type":"integer"},"system":{"type":"boolean"}},"type":"object"},"PerPartitionInfo":{"additionalProperties":false,"properties":{"device":{"type":"string"},"free_space_bytes":{"format":"int64","minimum":0,"type":"integer"},"fsck_needed":{"type":"boolean"},"fsck_supported":{"type":"boolean"},"fstype":{"type":"string"},"mount_point":{"type":"string"},"name":{"type":"string"},"total_space_bytes":{"format":"int64","minimum":0,"type":"integer"}},"required":["mount_point","device","fstype","free_space_bytes","total_space_bytes","fsck_needed","fsck_supported"],"type":"object"},"ProcessStatus":{"additionalProperties":false,"properties":{"connections":{"format":"int64","type":"integer"},"cpu_percent":{"format":"double","type":"number"},"create_time":{"format":"date-time","type":"string"},"is_running":{"type":"boolean"},"memory_percent":{"format":"float","type":"number"},"name":{"type":"string"},"open_files":{"format":"int64","type":"integer"},"pid":{"format":"int32","type":"integer"},"status":{"items":{"type":"string"},"type":["array","null"]}},"required":["pid","name","create_time","cpu_percent","memory_percent","open_files","connections","status","is_running"],"type":"object"},"ReleaseAsset":{"additionalProperties":false,"properties":{"$schema":{"description":"A URL to the JSON Schema for this object.","examples":["https://example.com/schemas/ReleaseAsset.json"],"format":"uri","readOnly":true,"type":"string"},"arch_asset":{"$ref":"#/components/schemas/BinaryAsset"},"last_release":{"type":"string"}},"type":"object"},"SambaProcessStatus":{"additionalProperties":false,"properties":{"nmbd":{"$ref":"#/components/schemas/ProcessStatus"},"smbd":{"$ref":"#/components/schemas/ProcessStatus"},"srat":{"$ref":"#/components/schemas/ProcessStatus"},"wsdd2":{"$ref":"#/components/schemas/ProcessStatus"}},"required":["smbd","nmbd","wsdd2","srat"],"type":"object"},"SambaServerID":{"additionalProperties":false,"properties":{"pid":{"type":"string"},"task_id":{"type":"string"},"unique_id":{"type":"string"},"vnn":{"type":"string"}},"required":["pid","task_id","vnn","unique_id"],"type":"object"},"SambaSession":{"additionalProperties":false,"properties":{"auth_time":{"type":"string"},"channels":{"additionalProperties":{"$ref":"#/components/schemas/Value"},"type":"object"},"creation_time":{"type":"string"},"encryption":{"$ref":"#/components/schemas/SambaSessionEncryptionStruct"},"gid":{"format":"int64","minimum":0,"type":"integer"},"groupname":{"type":"string"},"hostname":{"type":"string"},"remote_machine":{"type":"string"},"server_id":{"$ref":"#/components/schemas/SambaServerID"},"session_dialect":{"type":"string"},"session_id":{"type":"string"},"signing":{"$ref":"#/components/schemas/SambaSessionSigningStruct"},"uid":{"format":"int64","minimum":0,"type":"integer"},"username":{"type":"string"}},"required":["session_id","server_id","uid","gid","username","groupname","creation_time","auth_time","remote_machine","hostname","session_dialect","encryption","signing","channels"],"type":"object"},"SambaSessionEncryptionStruct":{"additionalProperties":false,"properties":{"cipher":{"type":"string"},"degree":{"type":"string"}},"required":["cipher","degree"],"type":"object"},"SambaSessionSigningStruct":{"additionalProperties":false,"properties":{"cipher":{"type":"string"},"degree":{"type":"string"}},"required":["cipher","degree"],"type":"object"},"SambaStatus":{"additionalProperties":false,"properties":{"$schema":{"description":"A URL to the JSON Schema for this object.","examples":["https://example.com/schemas/SambaStatus.json"],"format":"uri","readOnly":true,"type":"string"},"sessions":{"additionalProperties":{"$ref":"#/components/schemas/SambaSession"},"type":"object"},"smb_conf":{"type":"string"},"tcons":{"additionalProperties":{"$ref":"#/components/schemas/SambaTcon"},"type":"object"},"timestamp":{"type":"string"},"version":{"type":"string"}},"required":["timestamp","version","smb_conf","sessions","tcons"],"type":"object"},"SambaTcon":{"additionalProperties":false,"properties":{"connected_at":{"type":"string"},"device":{"type":"string"},"encryption":{"$ref":"#/components/schemas/SambaTconEncryptionStruct"},"machine":{"type":"string"},"server_id":{"$ref":"#/components/schemas/SambaServerID"},"service":{"type":"string"},"session_id":{"type":"string"},"share":{"type":"string"},"signing":{"$ref":"#/components/schemas/SambaTconSigningStruct"},"tcon_id":{"type":"string"}},"required":["tcon_id","session_id","share","device","service","server_id","machine","connected_at","encryption","signing"],"type":"object"},"SambaTconEncryptionStruct":{"additionalProperties":false,"properties":{"cipher":{"type":"string"},"degree":{"type":"string"}},"required":["cipher","degree"],"type":"object"},"SambaTconSigningStruct":{"additionalProperties":false,"properties":{"cipher":{"type":"string"},"degree":{"type":"string"}},"required":["cipher","degree"],"type":"object"},"Settings":{"additionalProperties":false,"properties":{"$schema":{"description":"A URL to the JSON Schema for this object.","examples":["https://example.com/schemas/Settings.json"],"format":"uri","readOnly":true,"type":"string"},"allow_hosts":{"items":{"type":"string"},"type":"array"},"bind_all_interfaces":{"type":"boolean"},"compatibility_mode":{"type":"boolean"},"export_stats_to_ha":{"default":true,"type":"boolean"},"hostname":{"type":"string"},"interfaces":{"items":{"type":"string"},"type":"array"},"local_master":{"default":true,"type":"boolean"},"log_level":{"type":"string"},"mountoptions":{"items":{"type":"string"},"type":["array","null"]},"multi_channel":{"type":"boolean"},"smb_over_quic":{"default":true,"type":"boolean"},"telemetry_mode":{"enum":["Ask","All","Errors","Disabled"],"type":"string"},"update_channel":{"enum":["None","Develop","Release","Prerelease"],"type":"string"},"workgroup":{"type":"string"}},"type":"object"},"SharedResource":{"additionalProperties":true,"properties":{"$schema":{"description":"A URL to the JSON Schema for this object.","examples":["https://example.com/schemas/SharedResource.json"],"format":"uri","readOnly":true,"type":"string"},"disabled":{"type":"boolean"},"guest_ok":{"type":"boolean"},"ha_status":{"type":"string"},"invalid":{"type":"boolean"},"is_ha_mounted":{"type":"boolean"},"mount_point_data":{"$ref":"#/components/schemas/MountPointData"},"name":{"type":"string"},"recycle_bin_enabled":{"type":"boolean"},"ro_users":{"items":{"$ref":"#/components/schemas/User"},"type":["array","null"]},"timemachine":{"type":"boolean"},"timemachine_max_size":{"type":"string"},"usage":{"enum":["none","backup","media","share","internal"],"type":"string"},"users":{"items":{"$ref":"#/components/schemas/User"},"type":["array","null"]},"veto_files":{"items":{"type":"string"},"type":"array"}},"type":"object"},"SmartInfo":{"additionalProperties":false,"properties":{"disk_type":{"enum":["SATA","NVMe","SCSI","Unknown"],"type":"string"},"others":{"additionalProperties":{"$ref":"#/components/schemas/SmartRangeValue"},"type":"object"},"power_cycle_count":{"$ref":"#/components/schemas/SmartRangeValue"},"power_on_hours":{"$ref":"#/components/schemas/SmartRangeValue"},"temperature":{"$ref":"#/components/schemas/SmartTempValue"}},"required":["temperature","power_on_hours","power_cycle_count"],"type":"object"},"SmartRangeValue":{"additionalProperties":false,"properties":{"code":{"format":"int64","type":"integer"},"min":{"format":"int64","type":"integer"},"thresholds":{"format":"int64","type":"integer"},"value":{"format":"int64","type":"integer"},"worst":{"format":"int64","type":"integer"}},"required":["value"],"type":"object"},"SmartTempValue":{"additionalProperties":false,"properties":{"max":{"format":"int64","type":"integer"},"min":{"format":"int64","type":"integer"},"overtemp_counter":{"format":"int64","type":"integer"},"value":{"format":"int64","type":"integer"}},"required":["value"],"type":"object"},"SmbConf":{"additionalProperties":false,"properties":{"$schema":{"description":"A URL to the JSON Schema for this object.","examples":["https://example.com/schemas/SmbConf.json"],"format":"uri","readOnly":true,"type":"string"},"data":{"type":"string"}},"required":["data"],"type":"object"},"SystemCapabilities":{"additionalProperties":false,"properties":{"$schema":{"description":"A URL to the JSON Schema for this object.","examples":["https://example.com/schemas/SystemCapabilities.json"],"format":"uri","readOnly":true,"type":"string"},"has_kernel_module":{"description":"Whether QUIC kernel module is loaded","type":"boolean"},"samba_version":{"description":"Installed Samba version","type":"string"},"samba_version_sufficient":{"description":"Whether Samba version \u003e= 4.23.0","type":"boolean"},"supports_quic":{"description":"Whether SMB over QUIC is supported","type":"boolean"},"unsupported_reason":{"description":"Reason why QUIC is not supported","type":"string"}},"required":["supports_quic","has_kernel_module","samba_version","samba_version_sufficient"],"type":"object"},"UpdateProgress":{"additionalProperties":false,"properties":{"$schema":{"description":"A URL to the JSON Schema for this object.","examples":["https://example.com/schemas/UpdateProgress.json"],"format":"uri","readOnly":true,"type":"string"},"error_message":{"type":"string"},"last_release":{"type":"string"},"progress":{"format":"int64","type":"integer"},"update_process_state":{"enum":["Idle","Checking","NoUpgrde","UpgradeAvailable","Downloading","DownloadComplete","Extracting","ExtractComplete","Installing","NeedRestart","Error"],"type":"string"}},"type":"object"},"User":{"additionalProperties":true,"properties":{"$schema":{"description":"A URL to the JSON Schema for this object.","examples":["https://example.com/schemas/User.json"],"format":"uri","readOnly":true,"type":"string"},"is_admin":{"default":false,"type":"boolean"},"password":{"type":"string"},"ro_shares":{"items":{"type":"string"},"type":["array","null"]},"rw_shares":{"items":{"type":"string"},"type":["array","null"]},"username":{"maxLength":30,"pattern":"[a-z]+","type":"string"}},"required":["username"],"type":"object"},"Value":{"additionalProperties":false,"properties":{"channel_id":{"type":"string"},"creation_time":{"type":"string"},"local_address":{"type":"string"},"remote_address":{"type":"string"}},"required":["channel_id","creation_time","local_address","remote_address"],"type":"object"},"Welcome":{"additionalProperties":false,"properties":{"active_clients":{"format":"int32","type":"integer"},"build_version":{"type":"string"},"machine_id":{"type":"string"},"message":{"type":"string"},"protected_mode":{"type":"boolean"},"read_only":{"type":"boolean"},"secure_mode":{"type":"boolean"},"startTime":{"format":"int64","type":"integer"},"supported_events":{"items":{"enum":["hello","updating","volumes","heartbeat","share"],"type":"string"},"type":["array","null"]},"update_channel":{"enum":["None","Develop","Release","Prerelease"],"type":"string"}},"required":["message","active_clients","supported_events","update_channel","build_version","secure_mode","protected_mode","read_only","startTime"],"type":"object"}},"securitySchemes":{"ApiKeyAuth":{"description":"HomeAssistant Supervisor Token","in":"header","name":"X-Supervisor-Token","type":"apiKey"}}},"info":{"contact":{"email":"lucio.tarantino@gmail.com","name":"Lucio Tarantino","url":"https://github.com/dianlight"},"description":"This are samba rest admin API","license":{"name":"Apache 2.0","url":"http://www.apache.org/licenses/LICENSE-2.0.html"},"title":"SRAT API","version":"1.0.0"},"openapi":"3.1.0","paths":{"/api/capabilities":{"get":{"operationId":"get-api-capabilities","parameters":[{"$ref":"#/components/parameters/X-Span-Id"},{"$ref":"#/components/parameters/X-Trace-Id"}],"responses":{"200":{"content":{"application/json":{"schema":{"$ref":"#/components/schemas/SystemCapabilities"}}},"description":"OK","headers":{"X-Span-Id":{"$ref":"#/components/headers/X-Span-Id"},"X-Trace-Id":{"$ref":"#/components/headers/X-Trace-Id"}}},"4xx":{"content":{"application/problem+json":{"schema":{"$ref":"#/components/schemas/ErrorModel"}}},"description":"Error","headers":{"X-Span-Id":{"$ref":"#/components/headers/X-Span-Id"},"X-Trace-Id":{"$ref":"#/components/headers/X-Trace-Id"}}},"default":{"content":{"application/problem+json":{"schema":{"$ref":"#/components/schemas/ErrorModel"}}},"description":"Error","headers":{"X-Span-Id":{"$ref":"#/components/headers/X-Span-Id"},"X-Trace-Id":{"$ref":"#/components/headers/X-Trace-Id"}}}},"summary":"Get API capabilities","tags":["system"]}},"/api/filesystems":{"get":{"operationId":"list-api-filesystems","parameters":[{"$ref":"#/components/parameters/X-Span-Id"},{"$ref":"#/components/parameters/X-Trace-Id"}],"responses":{"200":{"content":{"application/json":{"schema":{"items":{"$ref":"#/components/schemas/FilesystemType"},"type":["array","null"]}}},"description":"OK","headers":{"X-Span-Id":{"$ref":"#/components/headers/X-Span-Id"},"X-Trace-Id":{"$ref":"#/components/headers/X-Trace-Id"}}},"4xx":{"content":{"application/problem+json":{"schema":{"$ref":"#/components/schemas/ErrorModel"}}},"description":"Error","headers":{"X-Span-Id":{"$ref":"#/components/headers/X-Span-Id"},"X-Trace-Id":{"$ref":"#/components/headers/X-Trace-Id"}}},"default":{"content":{"application/problem+json":{"schema":{"$ref":"#/components/schemas/ErrorModel"}}},"description":"Error","headers":{"X-Span-Id":{"$ref":"#/components/headers/X-Span-Id"},"X-Trace-Id":{"$ref":"#/components/headers/X-Trace-Id"}}}},"summary":"List API filesystems","tags":["system"]}},"/api/health":{"get":{"operationId":"get-api-health","parameters":[{"$ref":"#/components/parameters/X-Span-Id"},{"$ref":"#/components/parameters/X-Trace-Id"}],"responses":{"200":{"content":{"application/json":{"schema":{"$ref":"#/components/schemas/HealthPing"}}},"description":"OK","headers":{"X-Span-Id":{"$ref":"#/components/headers/X-Span-Id"},"X-Trace-Id":{"$ref":"#/components/headers/X-Trace-Id"}}},"4xx":{"content":{"application/problem+json":{"schema":{"$ref":"#/components/schemas/ErrorModel"}}},"description":"Error","headers":{"X-Span-Id":{"$ref":"#/components/headers/X-Span-Id"},"X-Trace-Id":{"$ref":"#/components/headers/X-Trace-Id"}}},"default":{"content":{"application/problem+json":{"schema":{"$ref":"#/components/schemas/ErrorModel"}}},"description":"Error","headers":{"X-Span-Id":{"$ref":"#/components/headers/X-Span-Id"},"X-Trace-Id":{"$ref":"#/components/headers/X-Trace-Id"}}}},"summary":"Get API health","tags":["system"]}},"/api/hostname":{"get":{"operationId":"get-api-hostname","parameters":[{"$ref":"#/components/parameters/X-Span-Id"},{"$ref":"#/components/parameters/X-Trace-Id"}],"responses":{"200":{"content":{"application/json":{"schema":{"type":"string"}}},"description":"OK","headers":{"X-Span-Id":{"$ref":"#/components/headers/X-Span-Id"},"X-Trace-Id":{"$ref":"#/components/headers/X-Trace-Id"}}},"4xx":{"content":{"application/problem+json":{"schema":{"$ref":"#/components/schemas/ErrorModel"}}},"description":"Error","headers":{"X-Span-Id":{"$ref":"#/components/headers/X-Span-Id"},"X-Trace-Id":{"$ref":"#/components/headers/X-Trace-Id"}}},"default":{"content":{"application/problem+json":{"schema":{"$ref":"#/components/schemas/ErrorModel"}}},"description":"Error","headers":{"X-Span-Id":{"$ref":"#/components/headers/X-Span-Id"},"X-Trace-Id":{"$ref":"#/components/headers/X-Trace-Id"}}}},"summary":"Get API hostname","tags":["system"]}},"/api/issues":{"get":{"operationId":"get-issues","parameters":[{"$ref":"#/components/parameters/X-Span-Id"},{"$ref":"#/components/parameters/X-Trace-Id"}],"responses":{"200":{"content":{"application/json":{"schema":{"items":{"$ref":"#/components/schemas/Issue"},"type":["array","null"]}}},"description":"OK","headers":{"X-Span-Id":{"$ref":"#/components/headers/X-Span-Id"},"X-Trace-Id":{"$ref":"#/components/headers/X-Trace-Id"}}},"4xx":{"content":{"application/problem+json":{"schema":{"$ref":"#/components/schemas/ErrorModel"}}},"description":"Error","headers":{"X-Span-Id":{"$ref":"#/components/headers/X-Span-Id"},"X-Trace-Id":{"$ref":"#/components/headers/X-Trace-Id"}}},"default":{"content":{"application/problem+json":{"schema":{"$ref":"#/components/schemas/ErrorModel"}}},"description":"Error","headers":{"X-Span-Id":{"$ref":"#/components/headers/X-Span-Id"},"X-Trace-Id":{"$ref":"#/components/headers/X-Trace-Id"}}}},"summary":"Get all open issues","tags":["Issues"]},"post":{"operationId":"create-issue","parameters":[{"$ref":"#/components/parameters/X-Span-Id"},{"$ref":"#/components/parameters/X-Trace-Id"}],"requestBody":{"content":{"application/json":{"schema":{"$ref":"#/components/schemas/Issue"}}},"required":true},"responses":{"200":{"content":{"application/json":{"schema":{"$ref":"#/components/schemas/Issue"}}},"description":"OK","headers":{"X-Span-Id":{"$ref":"#/components/headers/X-Span-Id"},"X-Trace-Id":{"$ref":"#/components/headers/X-Trace-Id"}}},"4xx":{"content":{"application/problem+json":{"schema":{"$ref":"#/components/schemas/ErrorModel"}}},"description":"Error","headers":{"X-Span-Id":{"$ref":"#/components/headers/X-Span-Id"},"X-Trace-Id":{"$ref":"#/components/headers/X-Trace-Id"}}},"default":{"content":{"application/problem+json":{"schema":{"$ref":"#/components/schemas/ErrorModel"}}},"description":"Error","headers":{"X-Span-Id":{"$ref":"#/components/headers/X-Span-Id"},"X-Trace-Id":{"$ref":"#/components/headers/X-Trace-Id"}}}},"summary":"Create a new issue","tags":["Issues"]}},"/api/issues/{id}":{"delete":{"operationId":"resolve-issue","parameters":[{"in":"path","name":"id","required":true,"schema":{"format":"int64","minimum":0,"type":"integer"}},{"$ref":"#/components/parameters/X-Trace-Id"},{"$ref":"#/components/parameters/X-Span-Id"}],"responses":{"204":{"description":"No Content","headers":{"X-Span-Id":{"$ref":"#/components/headers/X-Span-Id"},"X-Trace-Id":{"$ref":"#/components/headers/X-Trace-Id"}}},"4xx":{"content":{"application/problem+json":{"schema":{"$ref":"#/components/schemas/ErrorModel"}}},"description":"Error","headers":{"X-Span-Id":{"$ref":"#/components/headers/X-Span-Id"},"X-Trace-Id":{"$ref":"#/components/headers/X-Trace-Id"}}},"default":{"content":{"application/problem+json":{"schema":{"$ref":"#/components/schemas/ErrorModel"}}},"description":"Error","headers":{"X-Span-Id":{"$ref":"#/components/headers/X-Span-Id"},"X-Trace-Id":{"$ref":"#/components/headers/X-Trace-Id"}}}},"summary":"Resolve an issue","tags":["Issues"]},"put":{"operationId":"update-issue","parameters":[{"in":"path","name":"id","required":true,"schema":{"format":"int64","minimum":0,"type":"integer"}},{"$ref":"#/components/parameters/X-Span-Id"},{"$ref":"#/components/parameters/X-Trace-Id"}],"requestBody":{"content":{"application/json":{"schema":{"$ref":"#/components/schemas/Issue"}}},"required":true},"responses":{"200":{"content":{"application/json":{"schema":{"$ref":"#/components/schemas/Issue"}}},"description":"OK","headers":{"X-Span-Id":{"$ref":"#/components/headers/X-Span-Id"},"X-Trace-Id":{"$ref":"#/components/headers/X-Trace-Id"}}},"4xx":{"content":{"application/problem+json":{"schema":{"$ref":"#/components/schemas/ErrorModel"}}},"description":"Error","headers":{"X-Span-Id":{"$ref":"#/components/headers/X-Span-Id"},"X-Trace-Id":{"$ref":"#/components/headers/X-Trace-Id"}}},"default":{"content":{"application/problem+json":{"schema":{"$ref":"#/components/schemas/ErrorModel"}}},"description":"Error","headers":{"X-Span-Id":{"$ref":"#/components/headers/X-Span-Id"},"X-Trace-Id":{"$ref":"#/components/headers/X-Trace-Id"}}}},"summary":"Update an issue","tags":["Issues"]}},"/api/nics":{"get":{"operationId":"list-api-nics","parameters":[{"$ref":"#/components/parameters/X-Span-Id"},{"$ref":"#/components/parameters/X-Trace-Id"}],"responses":{"200":{"content":{"application/json":{"schema":{"items":{"$ref":"#/components/schemas/InterfaceStat"},"type":["array","null"]}}},"description":"OK","headers":{"X-Span-Id":{"$ref":"#/components/headers/X-Span-Id"},"X-Trace-Id":{"$ref":"#/components/headers/X-Trace-Id"}}},"4xx":{"content":{"application/problem+json":{"schema":{"$ref":"#/components/schemas/ErrorModel"}}},"description":"Error","headers":{"X-Span-Id":{"$ref":"#/components/headers/X-Span-Id"},"X-Trace-Id":{"$ref":"#/components/headers/X-Trace-Id"}}},"default":{"content":{"application/problem+json":{"schema":{"$ref":"#/components/schemas/ErrorModel"}}},"description":"Error","headers":{"X-Span-Id":{"$ref":"#/components/headers/X-Span-Id"},"X-Trace-Id":{"$ref":"#/components/headers/X-Trace-Id"}}}},"summary":"List API nics","tags":["system"]}},"/api/restart":{"put":{"operationId":"put-api-restart","parameters":[{"$ref":"#/components/parameters/X-Span-Id"},{"$ref":"#/components/parameters/X-Trace-Id"}],"responses":{"204":{"description":"No Content","headers":{"X-Span-Id":{"$ref":"#/components/headers/X-Span-Id"},"X-Trace-Id":{"$ref":"#/components/headers/X-Trace-Id"}}},"4xx":{"content":{"application/problem+json":{"schema":{"$ref":"#/components/schemas/ErrorModel"}}},"description":"Error","headers":{"X-Span-Id":{"$ref":"#/components/headers/X-Span-Id"},"X-Trace-Id":{"$ref":"#/components/headers/X-Trace-Id"}}},"default":{"content":{"application/problem+json":{"schema":{"$ref":"#/components/schemas/ErrorModel"}}},"description":"Error","headers":{"X-Span-Id":{"$ref":"#/components/headers/X-Span-Id"},"X-Trace-Id":{"$ref":"#/components/headers/X-Trace-Id"}}}},"summary":"Put API restart","tags":["system"]}},"/api/samba/apply":{"put":{"operationId":"put-api-samba-apply","parameters":[{"$ref":"#/components/parameters/X-Span-Id"},{"$ref":"#/components/parameters/X-Trace-Id"}],"responses":{"204":{"description":"No Content","headers":{"X-Span-Id":{"$ref":"#/components/headers/X-Span-Id"},"X-Trace-Id":{"$ref":"#/components/headers/X-Trace-Id"}}},"4xx":{"content":{"application/problem+json":{"schema":{"$ref":"#/components/schemas/ErrorModel"}}},"description":"Error","headers":{"X-Span-Id":{"$ref":"#/components/headers/X-Span-Id"},"X-Trace-Id":{"$ref":"#/components/headers/X-Trace-Id"}}},"default":{"content":{"application/problem+json":{"schema":{"$ref":"#/components/schemas/ErrorModel"}}},"description":"Error","headers":{"X-Span-Id":{"$ref":"#/components/headers/X-Span-Id"},"X-Trace-Id":{"$ref":"#/components/headers/X-Trace-Id"}}}},"summary":"Put API samba apply","tags":["samba"]}},"/api/samba/config":{"get":{"operationId":"get-api-samba-config","parameters":[{"$ref":"#/components/parameters/X-Span-Id"},{"$ref":"#/components/parameters/X-Trace-Id"}],"responses":{"200":{"content":{"application/json":{"schema":{"$ref":"#/components/schemas/SmbConf"}}},"description":"OK","headers":{"X-Span-Id":{"$ref":"#/components/headers/X-Span-Id"},"X-Trace-Id":{"$ref":"#/components/headers/X-Trace-Id"}}},"4xx":{"content":{"application/problem+json":{"schema":{"$ref":"#/components/schemas/ErrorModel"}}},"description":"Error","headers":{"X-Span-Id":{"$ref":"#/components/headers/X-Span-Id"},"X-Trace-Id":{"$ref":"#/components/headers/X-Trace-Id"}}},"default":{"content":{"application/problem+json":{"schema":{"$ref":"#/components/schemas/ErrorModel"}}},"description":"Error","headers":{"X-Span-Id":{"$ref":"#/components/headers/X-Span-Id"},"X-Trace-Id":{"$ref":"#/components/headers/X-Trace-Id"}}}},"summary":"Get API samba config","tags":["samba"]}},"/api/samba/status":{"get":{"operationId":"get-api-samba-status","parameters":[{"$ref":"#/components/parameters/X-Span-Id"},{"$ref":"#/components/parameters/X-Trace-Id"}],"responses":{"200":{"content":{"application/json":{"schema":{"$ref":"#/components/schemas/SambaStatus"}}},"description":"OK","headers":{"X-Span-Id":{"$ref":"#/components/headers/X-Span-Id"},"X-Trace-Id":{"$ref":"#/components/headers/X-Trace-Id"}}},"4xx":{"content":{"application/problem+json":{"schema":{"$ref":"#/components/schemas/ErrorModel"}}},"description":"Error","headers":{"X-Span-Id":{"$ref":"#/components/headers/X-Span-Id"},"X-Trace-Id":{"$ref":"#/components/headers/X-Trace-Id"}}},"default":{"content":{"application/problem+json":{"schema":{"$ref":"#/components/schemas/ErrorModel"}}},"description":"Error","headers":{"X-Span-Id":{"$ref":"#/components/headers/X-Span-Id"},"X-Trace-Id":{"$ref":"#/components/headers/X-Trace-Id"}}}},"summary":"Get API samba status","tags":["samba"]}},"/api/settings":{"get":{"operationId":"get-api-settings","parameters":[{"$ref":"#/components/parameters/X-Span-Id"},{"$ref":"#/components/parameters/X-Trace-Id"}],"responses":{"200":{"content":{"application/json":{"schema":{"$ref":"#/components/schemas/Settings"}}},"description":"OK","headers":{"X-Span-Id":{"$ref":"#/components/headers/X-Span-Id"},"X-Trace-Id":{"$ref":"#/components/headers/X-Trace-Id"}}},"4xx":{"content":{"application/problem+json":{"schema":{"$ref":"#/components/schemas/ErrorModel"}}},"description":"Error","headers":{"X-Span-Id":{"$ref":"#/components/headers/X-Span-Id"},"X-Trace-Id":{"$ref":"#/components/headers/X-Trace-Id"}}},"default":{"content":{"application/problem+json":{"schema":{"$ref":"#/components/schemas/ErrorModel"}}},"description":"Error","headers":{"X-Span-Id":{"$ref":"#/components/headers/X-Span-Id"},"X-Trace-Id":{"$ref":"#/components/headers/X-Trace-Id"}}}},"summary":"Get API settings","tags":["system"]},"patch":{"description":"Partial update operation supporting both JSON Merge Patch \u0026 JSON Patch updates.","operationId":"patch-api-settings","parameters":[{"$ref":"#/components/parameters/X-Span-Id"},{"$ref":"#/components/parameters/X-Trace-Id"}],"requestBody":{"content":{"application/json-patch+json":{"schema":{"items":{"$ref":"#/components/schemas/JsonPatchOp"},"type":["array","null"]}},"application/merge-patch+json":{"schema":{"additionalProperties":false,"properties":{"$schema":{"description":"A URL to the JSON Schema for this object.","examples":["https://example.com/schemas/Settings.json"],"format":"uri","readOnly":true,"type":"string"},"allow_hosts":{"items":{"type":"string"},"type":"array"},"bind_all_interfaces":{"type":"boolean"},"compatibility_mode":{"type":"boolean"},"export_stats_to_ha":{"default":true,"type":"boolean"},"hostname":{"type":"string"},"interfaces":{"items":{"type":"string"},"type":"array"},"local_master":{"default":true,"type":"boolean"},"log_level":{"type":"string"},"mountoptions":{"items":{"type":"string"},"type":"array"},"multi_channel":{"type":"boolean"},"smb_over_quic":{"default":true,"type":"boolean"},"telemetry_mode":{"enum":["Ask","All","Errors","Disabled"],"type":"string"},"update_channel":{"enum":["None","Develop","Release","Prerelease"],"type":"string"},"workgroup":{"type":"string"}},"type":"object"}},"application/merge-patch+shorthand":{"schema":{"additionalProperties":false,"properties":{"$schema":{"description":"A URL to the JSON Schema for this object.","examples":["https://example.com/schemas/Settings.json"],"format":"uri","readOnly":true,"type":"string"},"allow_hosts":{"items":{"type":"string"},"type":"array"},"bind_all_interfaces":{"type":"boolean"},"compatibility_mode":{"type":"boolean"},"export_stats_to_ha":{"default":true,"type":"boolean"},"hostname":{"type":"string"},"interfaces":{"items":{"type":"string"},"type":"array"},"local_master":{"default":true,"type":"boolean"},"log_level":{"type":"string"},"mountoptions":{"items":{"type":"string"},"type":"array"},"multi_channel":{"type":"boolean"},"smb_over_quic":{"default":true,"type":"boolean"},"telemetry_mode":{"enum":["Ask","All","Errors","Disabled"],"type":"string"},"update_channel":{"enum":["None","Develop","Release","Prerelease"],"type":"string"},"workgroup":{"type":"string"}},"type":"object"}}},"required":true},"responses":{"200":{"content":{"application/json":{"schema":{"$ref":"#/components/schemas/Settings"}}},"description":"OK","headers":{"X-Span-Id":{"$ref":"#/components/headers/X-Span-Id"},"X-Trace-Id":{"$ref":"#/components/headers/X-Trace-Id"}}},"4xx":{"content":{"application/problem+json":{"schema":{"$ref":"#/components/schemas/ErrorModel"}}},"description":"Error","headers":{"X-Span-Id":{"$ref":"#/components/headers/X-Span-Id"},"X-Trace-Id":{"$ref":"#/components/headers/X-Trace-Id"}}},"default":{"content":{"application/problem+json":{"schema":{"$ref":"#/components/schemas/ErrorModel"}}},"description":"Error","headers":{"X-Span-Id":{"$ref":"#/components/headers/X-Span-Id"},"X-Trace-Id":{"$ref":"#/components/headers/X-Trace-Id"}}}},"summary":"Patch api-settings","tags":["system"]},"put":{"operationId":"put-api-settings","parameters":[{"$ref":"#/components/parameters/X-Span-Id"},{"$ref":"#/components/parameters/X-Trace-Id"}],"requestBody":{"content":{"application/json":{"schema":{"$ref":"#/components/schemas/Settings"}}},"required":true},"responses":{"200":{"content":{"application/json":{"schema":{"$ref":"#/components/schemas/Settings"}}},"description":"OK","headers":{"X-Span-Id":{"$ref":"#/components/headers/X-Span-Id"},"X-Trace-Id":{"$ref":"#/components/headers/X-Trace-Id"}}},"4xx":{"content":{"application/problem+json":{"schema":{"$ref":"#/components/schemas/ErrorModel"}}},"description":"Error","headers":{"X-Span-Id":{"$ref":"#/components/headers/X-Span-Id"},"X-Trace-Id":{"$ref":"#/components/headers/X-Trace-Id"}}},"default":{"content":{"application/problem+json":{"schema":{"$ref":"#/components/schemas/ErrorModel"}}},"description":"Error","headers":{"X-Span-Id":{"$ref":"#/components/headers/X-Span-Id"},"X-Trace-Id":{"$ref":"#/components/headers/X-Trace-Id"}}}},"summary":"Put API settings","tags":["system"]}},"/api/share":{"post":{"operationId":"post-api-share","parameters":[{"$ref":"#/components/parameters/X-Trace-Id"},{"$ref":"#/components/parameters/X-Span-Id"}],"requestBody":{"content":{"application/json":{"schema":{"$ref":"#/components/schemas/SharedResource"}}},"required":true},"responses":{"200":{"content":{"application/json":{"schema":{"$ref":"#/components/schemas/SharedResource"}}},"description":"OK","headers":{"X-Span-Id":{"$ref":"#/components/headers/X-Span-Id"},"X-Trace-Id":{"$ref":"#/components/headers/X-Trace-Id"}}},"4xx":{"content":{"application/problem+json":{"schema":{"$ref":"#/components/schemas/ErrorModel"}}},"description":"Error","headers":{"X-Span-Id":{"$ref":"#/components/headers/X-Span-Id"},"X-Trace-Id":{"$ref":"#/components/headers/X-Trace-Id"}}},"default":{"content":{"application/problem+json":{"schema":{"$ref":"#/components/schemas/ErrorModel"}}},"description":"Error","headers":{"X-Span-Id":{"$ref":"#/components/headers/X-Span-Id"},"X-Trace-Id":{"$ref":"#/components/headers/X-Trace-Id"}}}},"summary":"Post API share","tags":["share"]}},"/api/share/{share_name}":{"delete":{"operationId":"delete-api-share-by-share-name","parameters":[{"description":"Name of the share","example":"world","in":"path","name":"share_name","required":true,"schema":{"description":"Name of the share","examples":["world"],"maxLength":128,"type":"string"}},{"$ref":"#/components/parameters/X-Span-Id"},{"$ref":"#/components/parameters/X-Trace-Id"}],"responses":{"204":{"description":"No Content","headers":{"X-Span-Id":{"$ref":"#/components/headers/X-Span-Id"},"X-Trace-Id":{"$ref":"#/components/headers/X-Trace-Id"}}},"4xx":{"content":{"application/problem+json":{"schema":{"$ref":"#/components/schemas/ErrorModel"}}},"description":"Error","headers":{"X-Span-Id":{"$ref":"#/components/headers/X-Span-Id"},"X-Trace-Id":{"$ref":"#/components/headers/X-Trace-Id"}}},"default":{"content":{"application/problem+json":{"schema":{"$ref":"#/components/schemas/ErrorModel"}}},"description":"Error","headers":{"X-Span-Id":{"$ref":"#/components/headers/X-Span-Id"},"X-Trace-Id":{"$ref":"#/components/headers/X-Trace-Id"}}}},"summary":"Delete API share by share name","tags":["share"]},"get":{"operationId":"get-api-share-by-share-name","parameters":[{"description":"Name of the share","example":"world","in":"path","name":"share_name","required":true,"schema":{"description":"Name of the share","examples":["world"],"maxLength":30,"type":"string"}},{"$ref":"#/components/parameters/X-Span-Id"},{"$ref":"#/components/parameters/X-Trace-Id"}],"responses":{"200":{"content":{"application/json":{"schema":{"$ref":"#/components/schemas/SharedResource"}}},"description":"OK","headers":{"X-Span-Id":{"$ref":"#/components/headers/X-Span-Id"},"X-Trace-Id":{"$ref":"#/components/headers/X-Trace-Id"}}},"4xx":{"content":{"application/problem+json":{"schema":{"$ref":"#/components/schemas/ErrorModel"}}},"description":"Error","headers":{"X-Span-Id":{"$ref":"#/components/headers/X-Span-Id"},"X-Trace-Id":{"$ref":"#/components/headers/X-Trace-Id"}}},"default":{"content":{"application/problem+json":{"schema":{"$ref":"#/components/schemas/ErrorModel"}}},"description":"Error","headers":{"X-Span-Id":{"$ref":"#/components/headers/X-Span-Id"},"X-Trace-Id":{"$ref":"#/components/headers/X-Trace-Id"}}}},"summary":"Get API share by share name","tags":["share"]},"patch":{"description":"Partial update operation supporting both JSON Merge Patch \u0026 JSON Patch updates.","operationId":"patch-api-share-by-share-name","parameters":[{"description":"Name of the share","example":"world","in":"path","name":"share_name","required":true,"schema":{"description":"Name of the share","examples":["world"],"maxLength":128,"type":"string"}},{"$ref":"#/components/parameters/X-Span-Id"},{"$ref":"#/components/parameters/X-Trace-Id"}],"requestBody":{"content":{"application/json-patch+json":{"schema":{"items":{"$ref":"#/components/schemas/JsonPatchOp"},"type":["array","null"]}},"application/merge-patch+json":{"schema":{"additionalProperties":true,"properties":{"$schema":{"description":"A URL to the JSON Schema for this object.","examples":["https://example.com/schemas/SharedResource.json"],"format":"uri","readOnly":true,"type":"string"},"disabled":{"type":"boolean"},"guest_ok":{"type":"boolean"},"ha_status":{"type":"string"},"invalid":{"type":"boolean"},"is_ha_mounted":{"type":"boolean"},"mount_point_data":{},"name":{"type":"string"},"recycle_bin_enabled":{"type":"boolean"},"ro_users":{"items":{},"type":"array"},"timemachine":{"type":"boolean"},"timemachine_max_size":{"type":"string"},"usage":{"enum":["none","backup","media","share","internal"],"type":"string"},"users":{"items":{},"type":"array"},"veto_files":{"items":{"type":"string"},"type":"array"}},"type":"object"}},"application/merge-patch+shorthand":{"schema":{"additionalProperties":true,"properties":{"$schema":{"description":"A URL to the JSON Schema for this object.","examples":["https://example.com/schemas/SharedResource.json"],"format":"uri","readOnly":true,"type":"string"},"disabled":{"type":"boolean"},"guest_ok":{"type":"boolean"},"ha_status":{"type":"string"},"invalid":{"type":"boolean"},"is_ha_mounted":{"type":"boolean"},"mount_point_data":{},"name":{"type":"string"},"recycle_bin_enabled":{"type":"boolean"},"ro_users":{"items":{},"type":"array"},"timemachine":{"type":"boolean"},"timemachine_max_size":{"type":"string"},"usage":{"enum":["none","backup","media","share","internal"],"type":"string"},"users":{"items":{},"type":"array"},"veto_files":{"items":{"type":"string"},"type":"array"}},"type":"object"}}},"required":true},"responses":{"200":{"content":{"application/json":{"schema":{"$ref":"#/components/schemas/SharedResource"}}},"description":"OK","headers":{"X-Span-Id":{"$ref":"#/components/headers/X-Span-Id"},"X-Trace-Id":{"$ref":"#/components/headers/X-Trace-Id"}}},"4xx":{"content":{"application/problem+json":{"schema":{"$ref":"#/components/schemas/ErrorModel"}}},"description":"Error","headers":{"X-Span-Id":{"$ref":"#/components/headers/X-Span-Id"},"X-Trace-Id":{"$ref":"#/components/headers/X-Trace-Id"}}},"default":{"content":{"application/problem+json":{"schema":{"$ref":"#/components/schemas/ErrorModel"}}},"description":"Error","headers":{"X-Span-Id":{"$ref":"#/components/headers/X-Span-Id"},"X-Trace-Id":{"$ref":"#/components/headers/X-Trace-Id"}}}},"summary":"Patch api-share-by-share-name","tags":["share"]},"put":{"operationId":"put-api-share-by-share-name","parameters":[{"description":"Name of the share","example":"world","in":"path","name":"share_name","required":true,"schema":{"description":"Name of the share","examples":["world"],"maxLength":128,"type":"string"}},{"$ref":"#/components/parameters/X-Span-Id"},{"$ref":"#/components/parameters/X-Trace-Id"}],"requestBody":{"content":{"application/json":{"schema":{"$ref":"#/components/schemas/SharedResource"}}},"required":true},"responses":{"200":{"content":{"application/json":{"schema":{"$ref":"#/components/schemas/SharedResource"}}},"description":"OK","headers":{"X-Span-Id":{"$ref":"#/components/headers/X-Span-Id"},"X-Trace-Id":{"$ref":"#/components/headers/X-Trace-Id"}}},"4xx":{"content":{"application/problem+json":{"schema":{"$ref":"#/components/schemas/ErrorModel"}}},"description":"Error","headers":{"X-Span-Id":{"$ref":"#/components/headers/X-Span-Id"},"X-Trace-Id":{"$ref":"#/components/headers/X-Trace-Id"}}},"default":{"content":{"application/problem+json":{"schema":{"$ref":"#/components/schemas/ErrorModel"}}},"description":"Error","headers":{"X-Span-Id":{"$ref":"#/components/headers/X-Span-Id"},"X-Trace-Id":{"$ref":"#/components/headers/X-Trace-Id"}}}},"summary":"Put API share by share name","tags":["share"]}},"/api/share/{share_name}/disable":{"put":{"operationId":"put-api-share-by-share-name-disable","parameters":[{"description":"Name of the share to disable","in":"path","name":"share_name","required":true,"schema":{"description":"Name of the share to disable","maxLength":128,"type":"string"}},{"$ref":"#/components/parameters/X-Trace-Id"},{"$ref":"#/components/parameters/X-Span-Id"}],"responses":{"200":{"content":{"application/json":{"schema":{"$ref":"#/components/schemas/SharedResource"}}},"description":"OK","headers":{"X-Span-Id":{"$ref":"#/components/headers/X-Span-Id"},"X-Trace-Id":{"$ref":"#/components/headers/X-Trace-Id"}}},"4xx":{"content":{"application/problem+json":{"schema":{"$ref":"#/components/schemas/ErrorModel"}}},"description":"Error","headers":{"X-Span-Id":{"$ref":"#/components/headers/X-Span-Id"},"X-Trace-Id":{"$ref":"#/components/headers/X-Trace-Id"}}},"default":{"content":{"application/problem+json":{"schema":{"$ref":"#/components/schemas/ErrorModel"}}},"description":"Error","headers":{"X-Span-Id":{"$ref":"#/components/headers/X-Span-Id"},"X-Trace-Id":{"$ref":"#/components/headers/X-Trace-Id"}}}},"summary":"Put API share by share name disable","tags":["share"]}},"/api/share/{share_name}/enable":{"put":{"operationId":"put-api-share-by-share-name-enable","parameters":[{"description":"Name of the share to enable","in":"path","name":"share_name","required":true,"schema":{"description":"Name of the share to enable","maxLength":128,"type":"string"}},{"$ref":"#/components/parameters/X-Span-Id"},{"$ref":"#/components/parameters/X-Trace-Id"}],"responses":{"200":{"content":{"application/json":{"schema":{"$ref":"#/components/schemas/SharedResource"}}},"description":"OK","headers":{"X-Span-Id":{"$ref":"#/components/headers/X-Span-Id"},"X-Trace-Id":{"$ref":"#/components/headers/X-Trace-Id"}}},"4xx":{"content":{"application/problem+json":{"schema":{"$ref":"#/components/schemas/ErrorModel"}}},"description":"Error","headers":{"X-Span-Id":{"$ref":"#/components/headers/X-Span-Id"},"X-Trace-Id":{"$ref":"#/components/headers/X-Trace-Id"}}},"default":{"content":{"application/problem+json":{"schema":{"$ref":"#/components/schemas/ErrorModel"}}},"description":"Error","headers":{"X-Span-Id":{"$ref":"#/components/headers/X-Span-Id"},"X-Trace-Id":{"$ref":"#/components/headers/X-Trace-Id"}}}},"summary":"Put API share by share name enable","tags":["share"]}},"/api/shares":{"get":{"operationId":"list-api-shares","parameters":[{"$ref":"#/components/parameters/X-Span-Id"},{"$ref":"#/components/parameters/X-Trace-Id"}],"responses":{"200":{"content":{"application/json":{"schema":{"items":{"$ref":"#/components/schemas/SharedResource"},"type":["array","null"]}}},"description":"OK","headers":{"X-Span-Id":{"$ref":"#/components/headers/X-Span-Id"},"X-Trace-Id":{"$ref":"#/components/headers/X-Trace-Id"}}},"4xx":{"content":{"application/problem+json":{"schema":{"$ref":"#/components/schemas/ErrorModel"}}},"description":"Error","headers":{"X-Span-Id":{"$ref":"#/components/headers/X-Span-Id"},"X-Trace-Id":{"$ref":"#/components/headers/X-Trace-Id"}}},"default":{"content":{"application/problem+json":{"schema":{"$ref":"#/components/schemas/ErrorModel"}}},"description":"Error","headers":{"X-Span-Id":{"$ref":"#/components/headers/X-Span-Id"},"X-Trace-Id":{"$ref":"#/components/headers/X-Trace-Id"}}}},"summary":"List API shares","tags":["share"]}},"/api/sse":{"get":{"operationId":"sse","parameters":[{"$ref":"#/components/parameters/X-Span-Id"},{"$ref":"#/components/parameters/X-Trace-Id"}],"responses":{"200":{"content":{"text/event-stream":{"schema":{"description":"Each oneOf object in the array represents one possible Server Sent Events (SSE) message, serialized as UTF-8 text according to the SSE specification.","items":{"oneOf":[{"properties":{"data":{"$ref":"#/components/schemas/HealthPing"},"event":{"const":"heartbeat","description":"The event name.","type":"string"},"id":{"description":"The event ID.","type":"integer"},"retry":{"description":"The retry time in milliseconds.","type":"integer"}},"required":["data","event"],"title":"Event heartbeat","type":"object"},{"properties":{"data":{"$ref":"#/components/schemas/Welcome"},"event":{"const":"hello","description":"The event name.","type":"string"},"id":{"description":"The event ID.","type":"integer"},"retry":{"description":"The retry time in milliseconds.","type":"integer"}},"required":["data","event"],"title":"Event hello","type":"object"},{"properties":{"data":{"items":{"$ref":"#/components/schemas/SharedResource"},"type":["array","null"]},"event":{"const":"share","description":"The event name.","type":"string"},"id":{"description":"The event ID.","type":"integer"},"retry":{"description":"The retry time in milliseconds.","type":"integer"}},"required":["data","event"],"title":"Event share","type":"object"},{"properties":{"data":{"$ref":"#/components/schemas/UpdateProgress"},"event":{"const":"updating","description":"The event name.","type":"string"},"id":{"description":"The event ID.","type":"integer"},"retry":{"description":"The retry time in milliseconds.","type":"integer"}},"required":["data","event"],"title":"Event updating","type":"object"},{"properties":{"data":{"items":{"$ref":"#/components/schemas/Disk"},"type":["array","null"]},"event":{"const":"volumes","description":"The event name.","type":"string"},"id":{"description":"The event ID.","type":"integer"},"retry":{"description":"The retry time in milliseconds.","type":"integer"}},"required":["data","event"],"title":"Event volumes","type":"object"}]},"title":"Server Sent Events","type":"array"}}},"description":"OK","headers":{"X-Span-Id":{"$ref":"#/components/headers/X-Span-Id"},"X-Trace-Id":{"$ref":"#/components/headers/X-Trace-Id"}}},"4xx":{"content":{"application/problem+json":{"schema":{"$ref":"#/components/schemas/ErrorModel"}}},"description":"Error","headers":{"X-Span-Id":{"$ref":"#/components/headers/X-Span-Id"},"X-Trace-Id":{"$ref":"#/components/headers/X-Trace-Id"}}},"default":{"content":{"application/problem+json":{"schema":{"$ref":"#/components/schemas/ErrorModel"}}},"description":"Error","headers":{"X-Span-Id":{"$ref":"#/components/headers/X-Span-Id"},"X-Trace-Id":{"$ref":"#/components/headers/X-Trace-Id"}}}},"summary":"Server sent events","tags":["system"]}},"/api/status":{"get":{"operationId":"get-api-status","parameters":[{"$ref":"#/components/parameters/X-Span-Id"},{"$ref":"#/components/parameters/X-Trace-Id"}],"responses":{"200":{"content":{"application/json":{"schema":{"type":"boolean"}}},"description":"OK","headers":{"X-Span-Id":{"$ref":"#/components/headers/X-Span-Id"},"X-Trace-Id":{"$ref":"#/components/headers/X-Trace-Id"}}},"4xx":{"content":{"application/problem+json":{"schema":{"$ref":"#/components/schemas/ErrorModel"}}},"description":"Error","headers":{"X-Span-Id":{"$ref":"#/components/headers/X-Span-Id"},"X-Trace-Id":{"$ref":"#/components/headers/X-Trace-Id"}}},"default":{"content":{"application/problem+json":{"schema":{"$ref":"#/components/schemas/ErrorModel"}}},"description":"Error","headers":{"X-Span-Id":{"$ref":"#/components/headers/X-Span-Id"},"X-Trace-Id":{"$ref":"#/components/headers/X-Trace-Id"}}}},"summary":"Get API status","tags":["system"]}},"/api/telemetry/internet-connection":{"get":{"operationId":"get-api-telemetry-internet-connection","parameters":[{"$ref":"#/components/parameters/X-Span-Id"},{"$ref":"#/components/parameters/X-Trace-Id"}],"responses":{"200":{"content":{"application/json":{"schema":{"type":"boolean"}}},"description":"OK","headers":{"X-Span-Id":{"$ref":"#/components/headers/X-Span-Id"},"X-Trace-Id":{"$ref":"#/components/headers/X-Trace-Id"}}},"4xx":{"content":{"application/problem+json":{"schema":{"$ref":"#/components/schemas/ErrorModel"}}},"description":"Error","headers":{"X-Span-Id":{"$ref":"#/components/headers/X-Span-Id"},"X-Trace-Id":{"$ref":"#/components/headers/X-Trace-Id"}}},"default":{"content":{"application/problem+json":{"schema":{"$ref":"#/components/schemas/ErrorModel"}}},"description":"Error","headers":{"X-Span-Id":{"$ref":"#/components/headers/X-Span-Id"},"X-Trace-Id":{"$ref":"#/components/headers/X-Trace-Id"}}}},"summary":"Get API telemetry internet connection","tags":["system"]}},"/api/telemetry/modes":{"get":{"operationId":"list-api-telemetry-modes","parameters":[{"$ref":"#/components/parameters/X-Span-Id"},{"$ref":"#/components/parameters/X-Trace-Id"}],"responses":{"200":{"content":{"application/json":{"schema":{"items":{"type":"string"},"type":["array","null"]}}},"description":"OK","headers":{"X-Span-Id":{"$ref":"#/components/headers/X-Span-Id"},"X-Trace-Id":{"$ref":"#/components/headers/X-Trace-Id"}}},"4xx":{"content":{"application/problem+json":{"schema":{"$ref":"#/components/schemas/ErrorModel"}}},"description":"Error","headers":{"X-Span-Id":{"$ref":"#/components/headers/X-Span-Id"},"X-Trace-Id":{"$ref":"#/components/headers/X-Trace-Id"}}},"default":{"content":{"application/problem+json":{"schema":{"$ref":"#/components/schemas/ErrorModel"}}},"description":"Error","headers":{"X-Span-Id":{"$ref":"#/components/headers/X-Span-Id"},"X-Trace-Id":{"$ref":"#/components/headers/X-Trace-Id"}}}},"summary":"List API telemetry modes","tags":["system"]}},"/api/update":{"get":{"operationId":"get-api-update","parameters":[{"$ref":"#/components/parameters/X-Span-Id"},{"$ref":"#/components/parameters/X-Trace-Id"}],"responses":{"200":{"content":{"application/json":{"schema":{"$ref":"#/components/schemas/ReleaseAsset"}}},"description":"OK","headers":{"X-Span-Id":{"$ref":"#/components/headers/X-Span-Id"},"X-Trace-Id":{"$ref":"#/components/headers/X-Trace-Id"}}},"4xx":{"content":{"application/problem+json":{"schema":{"$ref":"#/components/schemas/ErrorModel"}}},"description":"Error","headers":{"X-Span-Id":{"$ref":"#/components/headers/X-Span-Id"},"X-Trace-Id":{"$ref":"#/components/headers/X-Trace-Id"}}},"default":{"content":{"application/problem+json":{"schema":{"$ref":"#/components/schemas/ErrorModel"}}},"description":"Error","headers":{"X-Span-Id":{"$ref":"#/components/headers/X-Span-Id"},"X-Trace-Id":{"$ref":"#/components/headers/X-Trace-Id"}}}},"summary":"Get API update","tags":["system"]},"put":{"operationId":"put-api-update","parameters":[{"$ref":"#/components/parameters/X-Trace-Id"},{"$ref":"#/components/parameters/X-Span-Id"}],"responses":{"200":{"content":{"application/json":{"schema":{"$ref":"#/components/schemas/UpdateProgress"}}},"description":"OK","headers":{"X-Span-Id":{"$ref":"#/components/headers/X-Span-Id"},"X-Trace-Id":{"$ref":"#/components/headers/X-Trace-Id"}}},"4xx":{"content":{"application/problem+json":{"schema":{"$ref":"#/components/schemas/ErrorModel"}}},"description":"Error","headers":{"X-Span-Id":{"$ref":"#/components/headers/X-Span-Id"},"X-Trace-Id":{"$ref":"#/components/headers/X-Trace-Id"}}},"default":{"content":{"application/problem+json":{"schema":{"$ref":"#/components/schemas/ErrorModel"}}},"description":"Error","headers":{"X-Span-Id":{"$ref":"#/components/headers/X-Span-Id"},"X-Trace-Id":{"$ref":"#/components/headers/X-Trace-Id"}}}},"summary":"Put API update","tags":["system"]}},"/api/update_channels":{"get":{"operationId":"list-api-update-channels","parameters":[{"$ref":"#/components/parameters/X-Span-Id"},{"$ref":"#/components/parameters/X-Trace-Id"}],"responses":{"200":{"content":{"application/json":{"schema":{"items":{"type":"string"},"type":["array","null"]}}},"description":"OK","headers":{"X-Span-Id":{"$ref":"#/components/headers/X-Span-Id"},"X-Trace-Id":{"$ref":"#/components/headers/X-Trace-Id"}}},"4xx":{"content":{"application/problem+json":{"schema":{"$ref":"#/components/schemas/ErrorModel"}}},"description":"Error","headers":{"X-Span-Id":{"$ref":"#/components/headers/X-Span-Id"},"X-Trace-Id":{"$ref":"#/components/headers/X-Trace-Id"}}},"default":{"content":{"application/problem+json":{"schema":{"$ref":"#/components/schemas/ErrorModel"}}},"description":"Error","headers":{"X-Span-Id":{"$ref":"#/components/headers/X-Span-Id"},"X-Trace-Id":{"$ref":"#/components/headers/X-Trace-Id"}}}},"summary":"List API update channels","tags":["system"]}},"/api/user":{"post":{"operationId":"post-api-user","parameters":[{"$ref":"#/components/parameters/X-Span-Id"},{"$ref":"#/components/parameters/X-Trace-Id"}],"requestBody":{"content":{"application/json":{"schema":{"$ref":"#/components/schemas/User"}}},"required":true},"responses":{"200":{"content":{"application/json":{"schema":{"$ref":"#/components/schemas/User"}}},"description":"OK","headers":{"X-Span-Id":{"$ref":"#/components/headers/X-Span-Id"},"X-Trace-Id":{"$ref":"#/components/headers/X-Trace-Id"}}},"4xx":{"content":{"application/problem+json":{"schema":{"$ref":"#/components/schemas/ErrorModel"}}},"description":"Error","headers":{"X-Span-Id":{"$ref":"#/components/headers/X-Span-Id"},"X-Trace-Id":{"$ref":"#/components/headers/X-Trace-Id"}}},"default":{"content":{"application/problem+json":{"schema":{"$ref":"#/components/schemas/ErrorModel"}}},"description":"Error","headers":{"X-Span-Id":{"$ref":"#/components/headers/X-Span-Id"},"X-Trace-Id":{"$ref":"#/components/headers/X-Trace-Id"}}}},"summary":"Post API user","tags":["user"]}},"/api/user/{username}":{"delete":{"operationId":"delete-api-user-by-username","parameters":[{"description":"Username","example":"world","in":"path","name":"username","required":true,"schema":{"description":"Username","examples":["world"],"maxLength":30,"minimum":1,"type":"string"}},{"$ref":"#/components/parameters/X-Span-Id"},{"$ref":"#/components/parameters/X-Trace-Id"}],"responses":{"204":{"description":"No Content","headers":{"X-Span-Id":{"$ref":"#/components/headers/X-Span-Id"},"X-Trace-Id":{"$ref":"#/components/headers/X-Trace-Id"}}},"4xx":{"content":{"application/problem+json":{"schema":{"$ref":"#/components/schemas/ErrorModel"}}},"description":"Error","headers":{"X-Span-Id":{"$ref":"#/components/headers/X-Span-Id"},"X-Trace-Id":{"$ref":"#/components/headers/X-Trace-Id"}}},"default":{"content":{"application/problem+json":{"schema":{"$ref":"#/components/schemas/ErrorModel"}}},"description":"Error","headers":{"X-Span-Id":{"$ref":"#/components/headers/X-Span-Id"},"X-Trace-Id":{"$ref":"#/components/headers/X-Trace-Id"}}}},"summary":"Delete API user by username","tags":["user"]},"put":{"operationId":"put-api-user-by-username","parameters":[{"description":"Username","example":"world","in":"path","name":"username","required":true,"schema":{"description":"Username","examples":["world"],"maxLength":30,"type":"string"}},{"$ref":"#/components/parameters/X-Span-Id"},{"$ref":"#/components/parameters/X-Trace-Id"}],"requestBody":{"content":{"application/json":{"schema":{"$ref":"#/components/schemas/User"}}},"required":true},"responses":{"200":{"content":{"application/json":{"schema":{"$ref":"#/components/schemas/User"}}},"description":"OK","headers":{"X-Span-Id":{"$ref":"#/components/headers/X-Span-Id"},"X-Trace-Id":{"$ref":"#/components/headers/X-Trace-Id"}}},"4xx":{"content":{"application/problem+json":{"schema":{"$ref":"#/components/schemas/ErrorModel"}}},"description":"Error","headers":{"X-Span-Id":{"$ref":"#/components/headers/X-Span-Id"},"X-Trace-Id":{"$ref":"#/components/headers/X-Trace-Id"}}},"default":{"content":{"application/problem+json":{"schema":{"$ref":"#/components/schemas/ErrorModel"}}},"description":"Error","headers":{"X-Span-Id":{"$ref":"#/components/headers/X-Span-Id"},"X-Trace-Id":{"$ref":"#/components/headers/X-Trace-Id"}}}},"summary":"Put API user by username","tags":["user"]}},"/api/useradmin":{"put":{"operationId":"put-api-useradmin","parameters":[{"$ref":"#/components/parameters/X-Span-Id"},{"$ref":"#/components/parameters/X-Trace-Id"}],"requestBody":{"content":{"application/json":{"schema":{"$ref":"#/components/schemas/User"}}},"required":true},"responses":{"200":{"content":{"application/json":{"schema":{"$ref":"#/components/schemas/User"}}},"description":"OK","headers":{"X-Span-Id":{"$ref":"#/components/headers/X-Span-Id"},"X-Trace-Id":{"$ref":"#/components/headers/X-Trace-Id"}}},"4xx":{"content":{"application/problem+json":{"schema":{"$ref":"#/components/schemas/ErrorModel"}}},"description":"Error","headers":{"X-Span-Id":{"$ref":"#/components/headers/X-Span-Id"},"X-Trace-Id":{"$ref":"#/components/headers/X-Trace-Id"}}},"default":{"content":{"application/problem+json":{"schema":{"$ref":"#/components/schemas/ErrorModel"}}},"description":"Error","headers":{"X-Span-Id":{"$ref":"#/components/headers/X-Span-Id"},"X-Trace-Id":{"$ref":"#/components/headers/X-Trace-Id"}}}},"summary":"Put API useradmin","tags":["user"]}},"/api/users":{"get":{"operationId":"list-api-users","parameters":[{"$ref":"#/components/parameters/X-Trace-Id"},{"$ref":"#/components/parameters/X-Span-Id"}],"responses":{"200":{"content":{"application/json":{"schema":{"items":{"$ref":"#/components/schemas/User"},"type":["array","null"]}}},"description":"OK","headers":{"X-Span-Id":{"$ref":"#/components/headers/X-Span-Id"},"X-Trace-Id":{"$ref":"#/components/headers/X-Trace-Id"}}},"4xx":{"content":{"application/problem+json":{"schema":{"$ref":"#/components/schemas/ErrorModel"}}},"description":"Error","headers":{"X-Span-Id":{"$ref":"#/components/headers/X-Span-Id"},"X-Trace-Id":{"$ref":"#/components/headers/X-Trace-Id"}}},"default":{"content":{"application/problem+json":{"schema":{"$ref":"#/components/schemas/ErrorModel"}}},"description":"Error","headers":{"X-Span-Id":{"$ref":"#/components/headers/X-Span-Id"},"X-Trace-Id":{"$ref":"#/components/headers/X-Trace-Id"}}}},"summary":"List API users","tags":["user"]}},"/api/volume/disk/{disk_id}/eject":{"post":{"operationId":"post-api-volume-disk-by-disk-id-eject","parameters":[{"description":"The ID of the disk to eject (e.g., sda, sdb)","in":"path","name":"disk_id","required":true,"schema":{"description":"The ID of the disk to eject (e.g., sda, sdb)","type":"string"}},{"$ref":"#/components/parameters/X-Span-Id"},{"$ref":"#/components/parameters/X-Trace-Id"}],"responses":{"204":{"description":"No Content","headers":{"X-Span-Id":{"$ref":"#/components/headers/X-Span-Id"},"X-Trace-Id":{"$ref":"#/components/headers/X-Trace-Id"}}},"4xx":{"content":{"application/problem+json":{"schema":{"$ref":"#/components/schemas/ErrorModel"}}},"description":"Error","headers":{"X-Span-Id":{"$ref":"#/components/headers/X-Span-Id"},"X-Trace-Id":{"$ref":"#/components/headers/X-Trace-Id"}}},"default":{"content":{"application/problem+json":{"schema":{"$ref":"#/components/schemas/ErrorModel"}}},"description":"Error","headers":{"X-Span-Id":{"$ref":"#/components/headers/X-Span-Id"},"X-Trace-Id":{"$ref":"#/components/headers/X-Trace-Id"}}}},"summary":"Post API volume disk by disk ID eject","tags":["volume"]}},"/api/volume/{mount_path_hash}/mount":{"delete":{"operationId":"delete-api-volume-by-mount-path-hash-mount","parameters":[{"in":"path","name":"mount_path_hash","required":true,"schema":{"type":"string"}},{"description":"Force umount operation","explode":false,"in":"query","name":"force","schema":{"default":false,"description":"Force umount operation","type":"boolean"}},{"description":"Lazy umount operation","explode":false,"in":"query","name":"lazy","schema":{"default":false,"description":"Lazy umount operation","type":"boolean"}},{"$ref":"#/components/parameters/X-Span-Id"},{"$ref":"#/components/parameters/X-Trace-Id"}],"responses":{"204":{"description":"No Content","headers":{"X-Span-Id":{"$ref":"#/components/headers/X-Span-Id"},"X-Trace-Id":{"$ref":"#/components/headers/X-Trace-Id"}}},"4xx":{"content":{"application/problem+json":{"schema":{"$ref":"#/components/schemas/ErrorModel"}}},"description":"Error","headers":{"X-Span-Id":{"$ref":"#/components/headers/X-Span-Id"},"X-Trace-Id":{"$ref":"#/components/headers/X-Trace-Id"}}},"default":{"content":{"application/problem+json":{"schema":{"$ref":"#/components/schemas/ErrorModel"}}},"description":"Error","headers":{"X-Span-Id":{"$ref":"#/components/headers/X-Span-Id"},"X-Trace-Id":{"$ref":"#/components/headers/X-Trace-Id"}}}},"summary":"Delete API volume by mount path hash mount","tags":["volume"]},"post":{"operationId":"post-api-volume-by-mount-path-hash-mount","parameters":[{"in":"path","name":"mount_path_hash","required":true,"schema":{"type":"string"}},{"$ref":"#/components/parameters/X-Span-Id"},{"$ref":"#/components/parameters/X-Trace-Id"}],"requestBody":{"content":{"application/json":{"schema":{"$ref":"#/components/schemas/MountPointData"}}},"required":true},"responses":{"200":{"content":{"application/json":{"schema":{"$ref":"#/components/schemas/MountPointData"}}},"description":"OK","headers":{"X-Span-Id":{"$ref":"#/components/headers/X-Span-Id"},"X-Trace-Id":{"$ref":"#/components/headers/X-Trace-Id"}}},"4xx":{"content":{"application/problem+json":{"schema":{"$ref":"#/components/schemas/ErrorModel"}}},"description":"Error","headers":{"X-Span-Id":{"$ref":"#/components/headers/X-Span-Id"},"X-Trace-Id":{"$ref":"#/components/headers/X-Trace-Id"}}},"default":{"content":{"application/problem+json":{"schema":{"$ref":"#/components/schemas/ErrorModel"}}},"description":"Error","headers":{"X-Span-Id":{"$ref":"#/components/headers/X-Span-Id"},"X-Trace-Id":{"$ref":"#/components/headers/X-Trace-Id"}}}},"summary":"Post API volume by mount path hash mount","tags":["volume"]}},"/api/volume/{mount_path_hash}/settings":{"patch":{"operationId":"patch-api-volume-by-mount-path-hash-settings","parameters":[{"in":"path","name":"mount_path_hash","required":true,"schema":{"type":"string"}},{"$ref":"#/components/parameters/X-Span-Id"},{"$ref":"#/components/parameters/X-Trace-Id"}],"requestBody":{"content":{"application/json":{"schema":{"$ref":"#/components/schemas/MountPointData"}}},"required":true},"responses":{"200":{"content":{"application/json":{"schema":{"$ref":"#/components/schemas/MountPointData"}}},"description":"OK","headers":{"X-Span-Id":{"$ref":"#/components/headers/X-Span-Id"},"X-Trace-Id":{"$ref":"#/components/headers/X-Trace-Id"}}},"4xx":{"content":{"application/problem+json":{"schema":{"$ref":"#/components/schemas/ErrorModel"}}},"description":"Error","headers":{"X-Span-Id":{"$ref":"#/components/headers/X-Span-Id"},"X-Trace-Id":{"$ref":"#/components/headers/X-Trace-Id"}}},"default":{"content":{"application/problem+json":{"schema":{"$ref":"#/components/schemas/ErrorModel"}}},"description":"Error","headers":{"X-Span-Id":{"$ref":"#/components/headers/X-Span-Id"},"X-Trace-Id":{"$ref":"#/components/headers/X-Trace-Id"}}}},"summary":"Patch API volume by mount path hash settings","tags":["volume"]},"put":{"operationId":"put-api-volume-by-mount-path-hash-settings","parameters":[{"in":"path","name":"mount_path_hash","required":true,"schema":{"type":"string"}},{"$ref":"#/components/parameters/X-Span-Id"},{"$ref":"#/components/parameters/X-Trace-Id"}],"requestBody":{"content":{"application/json":{"schema":{"$ref":"#/components/schemas/MountPointData"}}},"required":true},"responses":{"200":{"content":{"application/json":{"schema":{"$ref":"#/components/schemas/MountPointData"}}},"description":"OK","headers":{"X-Span-Id":{"$ref":"#/components/headers/X-Span-Id"},"X-Trace-Id":{"$ref":"#/components/headers/X-Trace-Id"}}},"4xx":{"content":{"application/problem+json":{"schema":{"$ref":"#/components/schemas/ErrorModel"}}},"description":"Error","headers":{"X-Span-Id":{"$ref":"#/components/headers/X-Span-Id"},"X-Trace-Id":{"$ref":"#/components/headers/X-Trace-Id"}}},"default":{"content":{"application/problem+json":{"schema":{"$ref":"#/components/schemas/ErrorModel"}}},"description":"Error","headers":{"X-Span-Id":{"$ref":"#/components/headers/X-Span-Id"},"X-Trace-Id":{"$ref":"#/components/headers/X-Trace-Id"}}}},"summary":"Put API volume by mount path hash settings","tags":["volume"]}},"/api/volumes":{"get":{"operationId":"list-api-volumes","parameters":[{"$ref":"#/components/parameters/X-Span-Id"},{"$ref":"#/components/parameters/X-Trace-Id"}],"responses":{"200":{"content":{"application/json":{"schema":{"items":{"$ref":"#/components/schemas/Disk"},"type":["array","null"]}}},"description":"OK","headers":{"X-Span-Id":{"$ref":"#/components/headers/X-Span-Id"},"X-Trace-Id":{"$ref":"#/components/headers/X-Trace-Id"}}},"4xx":{"content":{"application/problem+json":{"schema":{"$ref":"#/components/schemas/ErrorModel"}}},"description":"Error","headers":{"X-Span-Id":{"$ref":"#/components/headers/X-Span-Id"},"X-Trace-Id":{"$ref":"#/components/headers/X-Trace-Id"}}},"default":{"content":{"application/problem+json":{"schema":{"$ref":"#/components/schemas/ErrorModel"}}},"description":"Error","headers":{"X-Span-Id":{"$ref":"#/components/headers/X-Span-Id"},"X-Trace-Id":{"$ref":"#/components/headers/X-Trace-Id"}}}},"summary":"List API volumes","tags":["volume"]}}},"security":[{"ApiKeyAuth":[]}]}
-=======
-{"components":{"headers":{"X-Span-Id":{"description":"Unique span ID","schema":{"type":"string"}},"X-Trace-Id":{"description":"Unique trace ID","schema":{"type":"string"}}},"parameters":{"X-Span-Id":{"description":"Unique span ID","in":"header","name":"X-Span-Id","schema":{"type":"string"}},"X-Trace-Id":{"description":"Unique trace ID","in":"header","name":"X-Trace-Id","schema":{"type":"string"}}},"schemas":{"AddonStatsData":{"additionalProperties":false,"properties":{"blk_read":{"format":"int64","type":"integer"},"blk_write":{"format":"int64","type":"integer"},"cpu_percent":{"format":"double","type":"number"},"memory_limit":{"format":"int64","type":"integer"},"memory_percent":{"format":"double","type":"number"},"memory_usage":{"format":"int64","type":"integer"},"network_rx":{"format":"int64","type":"integer"},"network_tx":{"format":"int64","type":"integer"}},"type":"object"},"BinaryAsset":{"additionalProperties":false,"properties":{"browser_download_url":{"type":"string"},"id":{"format":"int64","type":"integer"},"name":{"type":"string"},"size":{"format":"int64","type":"integer"}},"required":["name","size","id"],"type":"object"},"DataDirtyTracker":{"additionalProperties":false,"properties":{"settings":{"type":"boolean"},"shares":{"type":"boolean"},"users":{"type":"boolean"},"volumes":{"type":"boolean"}},"required":["shares","users","volumes","settings"],"type":"object"},"Disk":{"additionalProperties":false,"properties":{"connection_bus":{"type":"string"},"device_path":{"type":"string"},"ejectable":{"type":"boolean"},"id":{"type":"string"},"legacy_device_name":{"type":"string"},"legacy_device_path":{"type":"string"},"model":{"type":"string"},"partitions":{"items":{"$ref":"#/components/schemas/Partition"},"type":"array"},"removable":{"type":"boolean"},"revision":{"type":"string"},"seat":{"type":"string"},"serial":{"type":"string"},"size":{"format":"int64","type":"integer"},"smart_info":{"$ref":"#/components/schemas/SmartInfo"},"vendor":{"type":"string"}},"type":"object"},"DiskHealth":{"additionalProperties":false,"properties":{"global":{"$ref":"#/components/schemas/GlobalDiskStats"},"per_disk_io":{"items":{"$ref":"#/components/schemas/DiskIOStats"},"type":["array","null"]},"per_partition_info":{"additionalProperties":{"items":{"$ref":"#/components/schemas/PerPartitionInfo"},"type":["array","null"]},"type":"object"}},"required":["global","per_disk_io","per_partition_info"],"type":"object"},"DiskIOStats":{"additionalProperties":false,"properties":{"device_description":{"type":"string"},"device_name":{"type":"string"},"read_iops":{"format":"double","type":"number"},"read_latency_ms":{"format":"double","type":"number"},"smart_data":{"$ref":"#/components/schemas/SmartInfo"},"write_iops":{"format":"double","type":"number"},"write_latency_ms":{"format":"double","type":"number"}},"required":["device_name","device_description","read_iops","write_iops","read_latency_ms","write_latency_ms"],"type":"object"},"ErrorDetail":{"additionalProperties":false,"properties":{"location":{"description":"Where the error occurred, e.g. 'body.items[3].tags' or 'path.thing-id'","type":"string"},"message":{"description":"Error message text","type":"string"},"value":{"description":"The value at the given location"}},"type":"object"},"ErrorModel":{"additionalProperties":false,"properties":{"$schema":{"description":"A URL to the JSON Schema for this object.","examples":["https://example.com/schemas/ErrorModel.json"],"format":"uri","readOnly":true,"type":"string"},"detail":{"description":"A human-readable explanation specific to this occurrence of the problem.","examples":["Property foo is required but is missing."],"type":"string"},"errors":{"description":"Optional list of individual error details","items":{"$ref":"#/components/schemas/ErrorDetail"},"type":["array","null"]},"instance":{"description":"A URI reference that identifies the specific occurrence of the problem.","examples":["https://example.com/error-log/abc123"],"format":"uri","type":"string"},"status":{"description":"HTTP status code","examples":[400],"format":"int64","type":"integer"},"title":{"description":"A short, human-readable summary of the problem type. This value should not change between occurrences of the error.","examples":["Bad Request"],"type":"string"},"type":{"default":"about:blank","description":"A URI reference to human-readable documentation for the error.","examples":["https://example.com/errors/example"],"format":"uri","type":"string"}},"type":"object"},"FilesystemType":{"additionalProperties":false,"properties":{"customMountFlags":{"items":{"$ref":"#/components/schemas/MountFlag"},"type":["array","null"]},"mountFlags":{"items":{"$ref":"#/components/schemas/MountFlag"},"type":["array","null"]},"name":{"type":"string"},"type":{"type":"string"}},"required":["name","type","mountFlags","customMountFlags"],"type":"object"},"GlobalDiskStats":{"additionalProperties":false,"properties":{"total_iops":{"format":"double","type":"number"},"total_read_latency_ms":{"format":"double","type":"number"},"total_write_latency_ms":{"format":"double","type":"number"}},"required":["total_iops","total_read_latency_ms","total_write_latency_ms"],"type":"object"},"GlobalNicStats":{"additionalProperties":false,"properties":{"totalInboundTraffic":{"format":"double","type":"number"},"totalOutboundTraffic":{"format":"double","type":"number"}},"required":["totalInboundTraffic","totalOutboundTraffic"],"type":"object"},"HealthPing":{"additionalProperties":false,"properties":{"$schema":{"description":"A URL to the JSON Schema for this object.","examples":["https://example.com/schemas/HealthPing.json"],"format":"uri","readOnly":true,"type":"string"},"addon_stats":{"$ref":"#/components/schemas/AddonStatsData"},"alive":{"type":"boolean"},"aliveTime":{"format":"int64","type":"integer"},"dirty_tracking":{"$ref":"#/components/schemas/DataDirtyTracker"},"disk_health":{"$ref":"#/components/schemas/DiskHealth"},"last_error":{"type":"string"},"last_release":{"$ref":"#/components/schemas/ReleaseAsset"},"network_health":{"$ref":"#/components/schemas/NetworkStats"},"samba_process_status":{"$ref":"#/components/schemas/SambaProcessStatus"},"samba_status":{"$ref":"#/components/schemas/SambaStatus"},"uptime":{"format":"int64","type":"integer"}},"required":["alive","aliveTime","samba_process_status","last_error","dirty_tracking","last_release","addon_stats","disk_health","network_health","samba_status","uptime"],"type":"object"},"InterfaceAddr":{"additionalProperties":false,"properties":{"addr":{"type":"string"}},"required":["addr"],"type":"object"},"InterfaceStat":{"additionalProperties":false,"properties":{"addrs":{"items":{"$ref":"#/components/schemas/InterfaceAddr"},"type":["array","null"]},"flags":{"items":{"type":"string"},"type":["array","null"]},"hardwareAddr":{"type":"string"},"index":{"format":"int64","type":"integer"},"mtu":{"format":"int64","type":"integer"},"name":{"type":"string"}},"required":["index","mtu","name","hardwareAddr","flags","addrs"],"type":"object"},"Issue":{"additionalProperties":false,"properties":{"$schema":{"description":"A URL to the JSON Schema for this object.","examples":["https://example.com/schemas/Issue.json"],"format":"uri","readOnly":true,"type":"string"},"date":{"format":"date-time","type":"string"},"description":{"type":"string"},"detailLink":{"type":"string"},"id":{"format":"int64","minimum":0,"type":"integer"},"ignored":{"type":"boolean"},"repeating":{"format":"int64","minimum":0,"type":"integer"},"resolutionLink":{"type":"string"},"severity":{"enum":["error","warning","info","success"],"type":"string"},"title":{"type":"string"}},"required":["id","date","title","description","repeating","ignored"],"type":"object"},"JsonPatchOp":{"additionalProperties":false,"properties":{"from":{"description":"JSON Pointer for the source of a move or copy","type":"string"},"op":{"description":"Operation name","enum":["add","remove","replace","move","copy","test"],"type":"string"},"path":{"description":"JSON Pointer to the field being operated on, or the destination of a move/copy operation","type":"string"},"value":{"description":"The value to set"}},"required":["op","path"],"type":"object"},"MountFlag":{"additionalProperties":false,"properties":{"description":{"type":"string"},"name":{"type":"string"},"needsValue":{"type":"boolean"},"value":{"type":"string"},"value_description":{"type":"string"},"value_validation_regex":{"type":"string"}},"required":["name"],"type":"object"},"MountPointData":{"additionalProperties":false,"properties":{"$schema":{"description":"A URL to the JSON Schema for this object.","examples":["https://example.com/schemas/MountPointData.json"],"format":"uri","readOnly":true,"type":"string"},"custom_flags":{"items":{"$ref":"#/components/schemas/MountFlag"},"type":"array"},"device_id":{"type":"string"},"disk_label":{"type":"string"},"disk_serial":{"type":"string"},"disk_size":{"format":"int64","minimum":0,"type":"integer"},"flags":{"items":{"$ref":"#/components/schemas/MountFlag"},"type":"array"},"fstype":{"type":"string"},"invalid":{"type":"boolean"},"invalid_error":{"type":"string"},"is_mounted":{"type":"boolean"},"is_to_mount_at_startup":{"type":"boolean"},"is_write_supported":{"type":"boolean"},"partition":{"$ref":"#/components/schemas/Partition"},"path":{"type":"string"},"path_hash":{"type":"string"},"shares":{"items":{"$ref":"#/components/schemas/SharedResource"},"type":["array","null"]},"time_machine_support":{"enum":["unsupported","supported","experimental","unknown"],"type":"string"},"type":{"enum":["HOST","ADDON"],"type":"string"},"warnings":{"type":"string"}},"required":["path","type"],"type":"object"},"NetworkStats":{"additionalProperties":false,"properties":{"global":{"$ref":"#/components/schemas/GlobalNicStats"},"perNicIO":{"items":{"$ref":"#/components/schemas/NicIOStats"},"type":["array","null"]}},"required":["perNicIO","global"],"type":"object"},"NicIOStats":{"additionalProperties":false,"properties":{"deviceMaxSpeed":{"format":"int64","type":"integer"},"deviceName":{"type":"string"},"inboundTraffic":{"format":"double","type":"number"},"ip":{"type":"string"},"netmask":{"type":"string"},"outboundTraffic":{"format":"double","type":"number"}},"required":["deviceName","deviceMaxSpeed","inboundTraffic","outboundTraffic"],"type":"object"},"Partition":{"additionalProperties":false,"properties":{"device_path":{"type":"string"},"fs_type":{"type":"string"},"host_mount_point_data":{"items":{"$ref":"#/components/schemas/MountPointData"},"type":"array"},"id":{"type":"string"},"legacy_device_name":{"type":"string"},"legacy_device_path":{"type":"string"},"mount_point_data":{"items":{"$ref":"#/components/schemas/MountPointData"},"type":"array"},"name":{"type":"string"},"size":{"format":"int64","type":"integer"},"system":{"type":"boolean"}},"type":"object"},"PerPartitionInfo":{"additionalProperties":false,"properties":{"device":{"type":"string"},"free_space_bytes":{"format":"int64","minimum":0,"type":"integer"},"fsck_needed":{"type":"boolean"},"fsck_supported":{"type":"boolean"},"fstype":{"type":"string"},"mount_point":{"type":"string"},"name":{"type":"string"},"total_space_bytes":{"format":"int64","minimum":0,"type":"integer"}},"required":["mount_point","device","fstype","free_space_bytes","total_space_bytes","fsck_needed","fsck_supported"],"type":"object"},"Post-disk-by-disk-id-smart-test-startRequest":{"additionalProperties":false,"properties":{"$schema":{"description":"A URL to the JSON Schema for this object.","examples":["https://example.com/schemas/Post-disk-by-disk-id-smart-test-startRequest.json"],"format":"uri","readOnly":true,"type":"string"},"test_type":{"description":"Type of test: short, long, or conveyance","type":"string"}},"required":["test_type"],"type":"object"},"ProcessStatus":{"additionalProperties":false,"properties":{"connections":{"format":"int64","type":"integer"},"cpu_percent":{"format":"double","type":"number"},"create_time":{"format":"date-time","type":"string"},"is_running":{"type":"boolean"},"memory_percent":{"format":"float","type":"number"},"name":{"type":"string"},"open_files":{"format":"int64","type":"integer"},"pid":{"format":"int32","type":"integer"},"status":{"items":{"type":"string"},"type":["array","null"]}},"required":["pid","name","create_time","cpu_percent","memory_percent","open_files","connections","status","is_running"],"type":"object"},"ReleaseAsset":{"additionalProperties":false,"properties":{"$schema":{"description":"A URL to the JSON Schema for this object.","examples":["https://example.com/schemas/ReleaseAsset.json"],"format":"uri","readOnly":true,"type":"string"},"arch_asset":{"$ref":"#/components/schemas/BinaryAsset"},"last_release":{"type":"string"}},"type":"object"},"SambaProcessStatus":{"additionalProperties":false,"properties":{"nmbd":{"$ref":"#/components/schemas/ProcessStatus"},"smbd":{"$ref":"#/components/schemas/ProcessStatus"},"srat":{"$ref":"#/components/schemas/ProcessStatus"},"wsdd2":{"$ref":"#/components/schemas/ProcessStatus"}},"required":["smbd","nmbd","wsdd2","srat"],"type":"object"},"SambaServerID":{"additionalProperties":false,"properties":{"pid":{"type":"string"},"task_id":{"type":"string"},"unique_id":{"type":"string"},"vnn":{"type":"string"}},"required":["pid","task_id","vnn","unique_id"],"type":"object"},"SambaSession":{"additionalProperties":false,"properties":{"auth_time":{"type":"string"},"channels":{"additionalProperties":{"$ref":"#/components/schemas/Value"},"type":"object"},"creation_time":{"type":"string"},"encryption":{"$ref":"#/components/schemas/SambaSessionEncryptionStruct"},"gid":{"format":"int64","minimum":0,"type":"integer"},"groupname":{"type":"string"},"hostname":{"type":"string"},"remote_machine":{"type":"string"},"server_id":{"$ref":"#/components/schemas/SambaServerID"},"session_dialect":{"type":"string"},"session_id":{"type":"string"},"signing":{"$ref":"#/components/schemas/SambaSessionSigningStruct"},"uid":{"format":"int64","minimum":0,"type":"integer"},"username":{"type":"string"}},"required":["session_id","server_id","uid","gid","username","groupname","creation_time","auth_time","remote_machine","hostname","session_dialect","encryption","signing","channels"],"type":"object"},"SambaSessionEncryptionStruct":{"additionalProperties":false,"properties":{"cipher":{"type":"string"},"degree":{"type":"string"}},"required":["cipher","degree"],"type":"object"},"SambaSessionSigningStruct":{"additionalProperties":false,"properties":{"cipher":{"type":"string"},"degree":{"type":"string"}},"required":["cipher","degree"],"type":"object"},"SambaStatus":{"additionalProperties":false,"properties":{"$schema":{"description":"A URL to the JSON Schema for this object.","examples":["https://example.com/schemas/SambaStatus.json"],"format":"uri","readOnly":true,"type":"string"},"sessions":{"additionalProperties":{"$ref":"#/components/schemas/SambaSession"},"type":"object"},"smb_conf":{"type":"string"},"tcons":{"additionalProperties":{"$ref":"#/components/schemas/SambaTcon"},"type":"object"},"timestamp":{"type":"string"},"version":{"type":"string"}},"required":["timestamp","version","smb_conf","sessions","tcons"],"type":"object"},"SambaTcon":{"additionalProperties":false,"properties":{"connected_at":{"type":"string"},"device":{"type":"string"},"encryption":{"$ref":"#/components/schemas/SambaTconEncryptionStruct"},"machine":{"type":"string"},"server_id":{"$ref":"#/components/schemas/SambaServerID"},"service":{"type":"string"},"session_id":{"type":"string"},"share":{"type":"string"},"signing":{"$ref":"#/components/schemas/SambaTconSigningStruct"},"tcon_id":{"type":"string"}},"required":["tcon_id","session_id","share","device","service","server_id","machine","connected_at","encryption","signing"],"type":"object"},"SambaTconEncryptionStruct":{"additionalProperties":false,"properties":{"cipher":{"type":"string"},"degree":{"type":"string"}},"required":["cipher","degree"],"type":"object"},"SambaTconSigningStruct":{"additionalProperties":false,"properties":{"cipher":{"type":"string"},"degree":{"type":"string"}},"required":["cipher","degree"],"type":"object"},"Settings":{"additionalProperties":false,"properties":{"$schema":{"description":"A URL to the JSON Schema for this object.","examples":["https://example.com/schemas/Settings.json"],"format":"uri","readOnly":true,"type":"string"},"allow_hosts":{"items":{"type":"string"},"type":"array"},"bind_all_interfaces":{"type":"boolean"},"compatibility_mode":{"type":"boolean"},"export_stats_to_ha":{"default":true,"type":"boolean"},"hostname":{"type":"string"},"interfaces":{"items":{"type":"string"},"type":"array"},"local_master":{"default":true,"type":"boolean"},"log_level":{"type":"string"},"mountoptions":{"items":{"type":"string"},"type":["array","null"]},"multi_channel":{"type":"boolean"},"smb_over_quic":{"default":true,"type":"boolean"},"telemetry_mode":{"enum":["Ask","All","Errors","Disabled"],"type":"string"},"update_channel":{"enum":["None","Develop","Release","Prerelease"],"type":"string"},"workgroup":{"type":"string"}},"type":"object"},"SharedResource":{"additionalProperties":true,"properties":{"$schema":{"description":"A URL to the JSON Schema for this object.","examples":["https://example.com/schemas/SharedResource.json"],"format":"uri","readOnly":true,"type":"string"},"disabled":{"type":"boolean"},"guest_ok":{"type":"boolean"},"ha_status":{"type":"string"},"invalid":{"type":"boolean"},"is_ha_mounted":{"type":"boolean"},"mount_point_data":{"$ref":"#/components/schemas/MountPointData"},"name":{"type":"string"},"recycle_bin_enabled":{"type":"boolean"},"ro_users":{"items":{"$ref":"#/components/schemas/User"},"type":["array","null"]},"timemachine":{"type":"boolean"},"timemachine_max_size":{"type":"string"},"usage":{"enum":["none","backup","media","share","internal"],"type":"string"},"users":{"items":{"$ref":"#/components/schemas/User"},"type":["array","null"]},"veto_files":{"items":{"type":"string"},"type":"array"}},"type":"object"},"SmartHealthStatus":{"additionalProperties":false,"properties":{"$schema":{"description":"A URL to the JSON Schema for this object.","examples":["https://example.com/schemas/SmartHealthStatus.json"],"format":"uri","readOnly":true,"type":"string"},"failing_attributes":{"items":{"type":"string"},"type":["array","null"]},"overall_status":{"type":"string"},"passed":{"type":"boolean"}},"required":["passed","overall_status"],"type":"object"},"SmartInfo":{"additionalProperties":false,"properties":{"$schema":{"description":"A URL to the JSON Schema for this object.","examples":["https://example.com/schemas/SmartInfo.json"],"format":"uri","readOnly":true,"type":"string"},"disk_type":{"enum":["SATA","NVMe","SCSI","Unknown"],"type":"string"},"enabled":{"type":"boolean"},"others":{"additionalProperties":{"$ref":"#/components/schemas/SmartRangeValue"},"type":"object"},"power_cycle_count":{"$ref":"#/components/schemas/SmartRangeValue"},"power_on_hours":{"$ref":"#/components/schemas/SmartRangeValue"},"temperature":{"$ref":"#/components/schemas/SmartTempValue"}},"required":["temperature","power_on_hours","power_cycle_count","enabled"],"type":"object"},"SmartRangeValue":{"additionalProperties":false,"properties":{"code":{"format":"int64","type":"integer"},"min":{"format":"int64","type":"integer"},"thresholds":{"format":"int64","type":"integer"},"value":{"format":"int64","type":"integer"},"worst":{"format":"int64","type":"integer"}},"required":["value"],"type":"object"},"SmartTempValue":{"additionalProperties":false,"properties":{"max":{"format":"int64","type":"integer"},"min":{"format":"int64","type":"integer"},"overtemp_counter":{"format":"int64","type":"integer"},"value":{"format":"int64","type":"integer"}},"required":["value"],"type":"object"},"SmartTestStatus":{"additionalProperties":false,"properties":{"$schema":{"description":"A URL to the JSON Schema for this object.","examples":["https://example.com/schemas/SmartTestStatus.json"],"format":"uri","readOnly":true,"type":"string"},"lba_of_first_error":{"type":"string"},"percent_complete":{"format":"int64","type":"integer"},"status":{"type":"string"},"test_type":{"type":"string"}},"required":["status","test_type"],"type":"object"},"SmbConf":{"additionalProperties":false,"properties":{"$schema":{"description":"A URL to the JSON Schema for this object.","examples":["https://example.com/schemas/SmbConf.json"],"format":"uri","readOnly":true,"type":"string"},"data":{"type":"string"}},"required":["data"],"type":"object"},"SystemCapabilities":{"additionalProperties":false,"properties":{"$schema":{"description":"A URL to the JSON Schema for this object.","examples":["https://example.com/schemas/SystemCapabilities.json"],"format":"uri","readOnly":true,"type":"string"},"has_kernel_module":{"description":"Whether QUIC kernel module is loaded","type":"boolean"},"samba_version":{"description":"Installed Samba version","type":"string"},"samba_version_sufficient":{"description":"Whether Samba version \u003e= 4.23.0","type":"boolean"},"supports_quic":{"description":"Whether SMB over QUIC is supported","type":"boolean"},"unsupported_reason":{"description":"Reason why QUIC is not supported","type":"string"}},"required":["supports_quic","has_kernel_module","samba_version","samba_version_sufficient"],"type":"object"},"UpdateProgress":{"additionalProperties":false,"properties":{"$schema":{"description":"A URL to the JSON Schema for this object.","examples":["https://example.com/schemas/UpdateProgress.json"],"format":"uri","readOnly":true,"type":"string"},"error_message":{"type":"string"},"last_release":{"type":"string"},"progress":{"format":"int64","type":"integer"},"update_process_state":{"enum":["Idle","Checking","NoUpgrde","UpgradeAvailable","Downloading","DownloadComplete","Extracting","ExtractComplete","Installing","NeedRestart","Error"],"type":"string"}},"type":"object"},"User":{"additionalProperties":true,"properties":{"$schema":{"description":"A URL to the JSON Schema for this object.","examples":["https://example.com/schemas/User.json"],"format":"uri","readOnly":true,"type":"string"},"is_admin":{"default":false,"type":"boolean"},"password":{"type":"string"},"ro_shares":{"items":{"type":"string"},"type":["array","null"]},"rw_shares":{"items":{"type":"string"},"type":["array","null"]},"username":{"maxLength":30,"pattern":"[a-z]+","type":"string"}},"required":["username"],"type":"object"},"Value":{"additionalProperties":false,"properties":{"channel_id":{"type":"string"},"creation_time":{"type":"string"},"local_address":{"type":"string"},"remote_address":{"type":"string"}},"required":["channel_id","creation_time","local_address","remote_address"],"type":"object"},"Welcome":{"additionalProperties":false,"properties":{"active_clients":{"format":"int32","type":"integer"},"build_version":{"type":"string"},"machine_id":{"type":"string"},"message":{"type":"string"},"protected_mode":{"type":"boolean"},"read_only":{"type":"boolean"},"secure_mode":{"type":"boolean"},"startTime":{"format":"int64","type":"integer"},"supported_events":{"items":{"enum":["hello","updating","volumes","heartbeat","share"],"type":"string"},"type":["array","null"]},"update_channel":{"enum":["None","Develop","Release","Prerelease"],"type":"string"}},"required":["message","active_clients","supported_events","update_channel","build_version","secure_mode","protected_mode","read_only","startTime"],"type":"object"}},"securitySchemes":{"ApiKeyAuth":{"description":"HomeAssistant Supervisor Token","in":"header","name":"X-Supervisor-Token","type":"apiKey"}}},"info":{"contact":{"email":"lucio.tarantino@gmail.com","name":"Lucio Tarantino","url":"https://github.com/dianlight"},"description":"This are samba rest admin API","license":{"name":"Apache 2.0","url":"http://www.apache.org/licenses/LICENSE-2.0.html"},"title":"SRAT API","version":"1.0.0"},"openapi":"3.1.0","paths":{"/api/capabilities":{"get":{"operationId":"get-api-capabilities","parameters":[{"$ref":"#/components/parameters/X-Span-Id"},{"$ref":"#/components/parameters/X-Trace-Id"}],"responses":{"200":{"content":{"application/json":{"schema":{"$ref":"#/components/schemas/SystemCapabilities"}}},"description":"OK","headers":{"X-Span-Id":{"$ref":"#/components/headers/X-Span-Id"},"X-Trace-Id":{"$ref":"#/components/headers/X-Trace-Id"}}},"4xx":{"content":{"application/problem+json":{"schema":{"$ref":"#/components/schemas/ErrorModel"}}},"description":"Error","headers":{"X-Span-Id":{"$ref":"#/components/headers/X-Span-Id"},"X-Trace-Id":{"$ref":"#/components/headers/X-Trace-Id"}}},"default":{"content":{"application/problem+json":{"schema":{"$ref":"#/components/schemas/ErrorModel"}}},"description":"Error","headers":{"X-Span-Id":{"$ref":"#/components/headers/X-Span-Id"},"X-Trace-Id":{"$ref":"#/components/headers/X-Trace-Id"}}}},"summary":"Get API capabilities","tags":["system"]}},"/api/disk/{disk_id}/smart/disable":{"post":{"operationId":"post-api-disk-by-disk-id-smart-disable","parameters":[{"description":"The disk ID or device path","in":"path","name":"disk_id","required":true,"schema":{"description":"The disk ID or device path","type":"string"}},{"$ref":"#/components/parameters/X-Span-Id"},{"$ref":"#/components/parameters/X-Trace-Id"}],"responses":{"200":{"content":{"application/json":{"schema":{"type":"string"}}},"description":"OK","headers":{"X-Span-Id":{"$ref":"#/components/headers/X-Span-Id"},"X-Trace-Id":{"$ref":"#/components/headers/X-Trace-Id"}}},"4xx":{"content":{"application/problem+json":{"schema":{"$ref":"#/components/schemas/ErrorModel"}}},"description":"Error","headers":{"X-Span-Id":{"$ref":"#/components/headers/X-Span-Id"},"X-Trace-Id":{"$ref":"#/components/headers/X-Trace-Id"}}},"default":{"content":{"application/problem+json":{"schema":{"$ref":"#/components/schemas/ErrorModel"}}},"description":"Error","headers":{"X-Span-Id":{"$ref":"#/components/headers/X-Span-Id"},"X-Trace-Id":{"$ref":"#/components/headers/X-Trace-Id"}}}},"summary":"Post API disk by disk ID smart disable","tags":["smart"]}},"/api/disk/{disk_id}/smart/enable":{"post":{"operationId":"post-api-disk-by-disk-id-smart-enable","parameters":[{"description":"The disk ID or device path","in":"path","name":"disk_id","required":true,"schema":{"description":"The disk ID or device path","type":"string"}},{"$ref":"#/components/parameters/X-Span-Id"},{"$ref":"#/components/parameters/X-Trace-Id"}],"responses":{"200":{"content":{"application/json":{"schema":{"type":"string"}}},"description":"OK","headers":{"X-Span-Id":{"$ref":"#/components/headers/X-Span-Id"},"X-Trace-Id":{"$ref":"#/components/headers/X-Trace-Id"}}},"4xx":{"content":{"application/problem+json":{"schema":{"$ref":"#/components/schemas/ErrorModel"}}},"description":"Error","headers":{"X-Span-Id":{"$ref":"#/components/headers/X-Span-Id"},"X-Trace-Id":{"$ref":"#/components/headers/X-Trace-Id"}}},"default":{"content":{"application/problem+json":{"schema":{"$ref":"#/components/schemas/ErrorModel"}}},"description":"Error","headers":{"X-Span-Id":{"$ref":"#/components/headers/X-Span-Id"},"X-Trace-Id":{"$ref":"#/components/headers/X-Trace-Id"}}}},"summary":"Post API disk by disk ID smart enable","tags":["smart"]}},"/api/disk/{disk_id}/smart/health":{"get":{"operationId":"get-api-disk-by-disk-id-smart-health","parameters":[{"description":"The disk ID or device path","in":"path","name":"disk_id","required":true,"schema":{"description":"The disk ID or device path","type":"string"}},{"$ref":"#/components/parameters/X-Span-Id"},{"$ref":"#/components/parameters/X-Trace-Id"}],"responses":{"200":{"content":{"application/json":{"schema":{"$ref":"#/components/schemas/SmartHealthStatus"}}},"description":"OK","headers":{"X-Span-Id":{"$ref":"#/components/headers/X-Span-Id"},"X-Trace-Id":{"$ref":"#/components/headers/X-Trace-Id"}}},"4xx":{"content":{"application/problem+json":{"schema":{"$ref":"#/components/schemas/ErrorModel"}}},"description":"Error","headers":{"X-Span-Id":{"$ref":"#/components/headers/X-Span-Id"},"X-Trace-Id":{"$ref":"#/components/headers/X-Trace-Id"}}},"default":{"content":{"application/problem+json":{"schema":{"$ref":"#/components/schemas/ErrorModel"}}},"description":"Error","headers":{"X-Span-Id":{"$ref":"#/components/headers/X-Span-Id"},"X-Trace-Id":{"$ref":"#/components/headers/X-Trace-Id"}}}},"summary":"Get API disk by disk ID smart health","tags":["smart"]}},"/api/disk/{disk_id}/smart/info":{"get":{"operationId":"get-api-disk-by-disk-id-smart-info","parameters":[{"description":"The disk ID or device path","in":"path","name":"disk_id","required":true,"schema":{"description":"The disk ID or device path","type":"string"}},{"$ref":"#/components/parameters/X-Span-Id"},{"$ref":"#/components/parameters/X-Trace-Id"}],"responses":{"200":{"content":{"application/json":{"schema":{"$ref":"#/components/schemas/SmartInfo"}}},"description":"OK","headers":{"X-Span-Id":{"$ref":"#/components/headers/X-Span-Id"},"X-Trace-Id":{"$ref":"#/components/headers/X-Trace-Id"}}},"4xx":{"content":{"application/problem+json":{"schema":{"$ref":"#/components/schemas/ErrorModel"}}},"description":"Error","headers":{"X-Span-Id":{"$ref":"#/components/headers/X-Span-Id"},"X-Trace-Id":{"$ref":"#/components/headers/X-Trace-Id"}}},"default":{"content":{"application/problem+json":{"schema":{"$ref":"#/components/schemas/ErrorModel"}}},"description":"Error","headers":{"X-Span-Id":{"$ref":"#/components/headers/X-Span-Id"},"X-Trace-Id":{"$ref":"#/components/headers/X-Trace-Id"}}}},"summary":"Get API disk by disk ID smart info","tags":["smart"]}},"/api/disk/{disk_id}/smart/test":{"get":{"operationId":"get-api-disk-by-disk-id-smart-test","parameters":[{"description":"The disk ID or device path","in":"path","name":"disk_id","required":true,"schema":{"description":"The disk ID or device path","type":"string"}},{"$ref":"#/components/parameters/X-Span-Id"},{"$ref":"#/components/parameters/X-Trace-Id"}],"responses":{"200":{"content":{"application/json":{"schema":{"$ref":"#/components/schemas/SmartTestStatus"}}},"description":"OK","headers":{"X-Span-Id":{"$ref":"#/components/headers/X-Span-Id"},"X-Trace-Id":{"$ref":"#/components/headers/X-Trace-Id"}}},"4xx":{"content":{"application/problem+json":{"schema":{"$ref":"#/components/schemas/ErrorModel"}}},"description":"Error","headers":{"X-Span-Id":{"$ref":"#/components/headers/X-Span-Id"},"X-Trace-Id":{"$ref":"#/components/headers/X-Trace-Id"}}},"default":{"content":{"application/problem+json":{"schema":{"$ref":"#/components/schemas/ErrorModel"}}},"description":"Error","headers":{"X-Span-Id":{"$ref":"#/components/headers/X-Span-Id"},"X-Trace-Id":{"$ref":"#/components/headers/X-Trace-Id"}}}},"summary":"Get API disk by disk ID smart test","tags":["smart"]}},"/api/disk/{disk_id}/smart/test/abort":{"post":{"operationId":"post-api-disk-by-disk-id-smart-test-abort","parameters":[{"description":"The disk ID or device path","in":"path","name":"disk_id","required":true,"schema":{"description":"The disk ID or device path","type":"string"}},{"$ref":"#/components/parameters/X-Span-Id"},{"$ref":"#/components/parameters/X-Trace-Id"}],"responses":{"200":{"content":{"application/json":{"schema":{"type":"string"}}},"description":"OK","headers":{"X-Span-Id":{"$ref":"#/components/headers/X-Span-Id"},"X-Trace-Id":{"$ref":"#/components/headers/X-Trace-Id"}}},"4xx":{"content":{"application/problem+json":{"schema":{"$ref":"#/components/schemas/ErrorModel"}}},"description":"Error","headers":{"X-Span-Id":{"$ref":"#/components/headers/X-Span-Id"},"X-Trace-Id":{"$ref":"#/components/headers/X-Trace-Id"}}},"default":{"content":{"application/problem+json":{"schema":{"$ref":"#/components/schemas/ErrorModel"}}},"description":"Error","headers":{"X-Span-Id":{"$ref":"#/components/headers/X-Span-Id"},"X-Trace-Id":{"$ref":"#/components/headers/X-Trace-Id"}}}},"summary":"Post API disk by disk ID smart test abort","tags":["smart"]}},"/api/disk/{disk_id}/smart/test/start":{"post":{"operationId":"post-api-disk-by-disk-id-smart-test-start","parameters":[{"description":"The disk ID or device path","in":"path","name":"disk_id","required":true,"schema":{"description":"The disk ID or device path","type":"string"}},{"$ref":"#/components/parameters/X-Span-Id"},{"$ref":"#/components/parameters/X-Trace-Id"}],"requestBody":{"content":{"application/json":{"schema":{"$ref":"#/components/schemas/Post-disk-by-disk-id-smart-test-startRequest"}}},"required":true},"responses":{"200":{"content":{"application/json":{"schema":{"type":"string"}}},"description":"OK","headers":{"X-Span-Id":{"$ref":"#/components/headers/X-Span-Id"},"X-Trace-Id":{"$ref":"#/components/headers/X-Trace-Id"}}},"4xx":{"content":{"application/problem+json":{"schema":{"$ref":"#/components/schemas/ErrorModel"}}},"description":"Error","headers":{"X-Span-Id":{"$ref":"#/components/headers/X-Span-Id"},"X-Trace-Id":{"$ref":"#/components/headers/X-Trace-Id"}}},"default":{"content":{"application/problem+json":{"schema":{"$ref":"#/components/schemas/ErrorModel"}}},"description":"Error","headers":{"X-Span-Id":{"$ref":"#/components/headers/X-Span-Id"},"X-Trace-Id":{"$ref":"#/components/headers/X-Trace-Id"}}}},"summary":"Post API disk by disk ID smart test start","tags":["smart"]}},"/api/filesystems":{"get":{"operationId":"list-api-filesystems","parameters":[{"$ref":"#/components/parameters/X-Span-Id"},{"$ref":"#/components/parameters/X-Trace-Id"}],"responses":{"200":{"content":{"application/json":{"schema":{"items":{"$ref":"#/components/schemas/FilesystemType"},"type":["array","null"]}}},"description":"OK","headers":{"X-Span-Id":{"$ref":"#/components/headers/X-Span-Id"},"X-Trace-Id":{"$ref":"#/components/headers/X-Trace-Id"}}},"4xx":{"content":{"application/problem+json":{"schema":{"$ref":"#/components/schemas/ErrorModel"}}},"description":"Error","headers":{"X-Span-Id":{"$ref":"#/components/headers/X-Span-Id"},"X-Trace-Id":{"$ref":"#/components/headers/X-Trace-Id"}}},"default":{"content":{"application/problem+json":{"schema":{"$ref":"#/components/schemas/ErrorModel"}}},"description":"Error","headers":{"X-Span-Id":{"$ref":"#/components/headers/X-Span-Id"},"X-Trace-Id":{"$ref":"#/components/headers/X-Trace-Id"}}}},"summary":"List API filesystems","tags":["system"]}},"/api/health":{"get":{"operationId":"get-api-health","parameters":[{"$ref":"#/components/parameters/X-Span-Id"},{"$ref":"#/components/parameters/X-Trace-Id"}],"responses":{"200":{"content":{"application/json":{"schema":{"$ref":"#/components/schemas/HealthPing"}}},"description":"OK","headers":{"X-Span-Id":{"$ref":"#/components/headers/X-Span-Id"},"X-Trace-Id":{"$ref":"#/components/headers/X-Trace-Id"}}},"4xx":{"content":{"application/problem+json":{"schema":{"$ref":"#/components/schemas/ErrorModel"}}},"description":"Error","headers":{"X-Span-Id":{"$ref":"#/components/headers/X-Span-Id"},"X-Trace-Id":{"$ref":"#/components/headers/X-Trace-Id"}}},"default":{"content":{"application/problem+json":{"schema":{"$ref":"#/components/schemas/ErrorModel"}}},"description":"Error","headers":{"X-Span-Id":{"$ref":"#/components/headers/X-Span-Id"},"X-Trace-Id":{"$ref":"#/components/headers/X-Trace-Id"}}}},"summary":"Get API health","tags":["system"]}},"/api/hostname":{"get":{"operationId":"get-api-hostname","parameters":[{"$ref":"#/components/parameters/X-Span-Id"},{"$ref":"#/components/parameters/X-Trace-Id"}],"responses":{"200":{"content":{"application/json":{"schema":{"type":"string"}}},"description":"OK","headers":{"X-Span-Id":{"$ref":"#/components/headers/X-Span-Id"},"X-Trace-Id":{"$ref":"#/components/headers/X-Trace-Id"}}},"4xx":{"content":{"application/problem+json":{"schema":{"$ref":"#/components/schemas/ErrorModel"}}},"description":"Error","headers":{"X-Span-Id":{"$ref":"#/components/headers/X-Span-Id"},"X-Trace-Id":{"$ref":"#/components/headers/X-Trace-Id"}}},"default":{"content":{"application/problem+json":{"schema":{"$ref":"#/components/schemas/ErrorModel"}}},"description":"Error","headers":{"X-Span-Id":{"$ref":"#/components/headers/X-Span-Id"},"X-Trace-Id":{"$ref":"#/components/headers/X-Trace-Id"}}}},"summary":"Get API hostname","tags":["system"]}},"/api/issues":{"get":{"operationId":"get-issues","parameters":[{"$ref":"#/components/parameters/X-Span-Id"},{"$ref":"#/components/parameters/X-Trace-Id"}],"responses":{"200":{"content":{"application/json":{"schema":{"items":{"$ref":"#/components/schemas/Issue"},"type":["array","null"]}}},"description":"OK","headers":{"X-Span-Id":{"$ref":"#/components/headers/X-Span-Id"},"X-Trace-Id":{"$ref":"#/components/headers/X-Trace-Id"}}},"4xx":{"content":{"application/problem+json":{"schema":{"$ref":"#/components/schemas/ErrorModel"}}},"description":"Error","headers":{"X-Span-Id":{"$ref":"#/components/headers/X-Span-Id"},"X-Trace-Id":{"$ref":"#/components/headers/X-Trace-Id"}}},"default":{"content":{"application/problem+json":{"schema":{"$ref":"#/components/schemas/ErrorModel"}}},"description":"Error","headers":{"X-Span-Id":{"$ref":"#/components/headers/X-Span-Id"},"X-Trace-Id":{"$ref":"#/components/headers/X-Trace-Id"}}}},"summary":"Get all open issues","tags":["Issues"]},"post":{"operationId":"create-issue","parameters":[{"$ref":"#/components/parameters/X-Span-Id"},{"$ref":"#/components/parameters/X-Trace-Id"}],"requestBody":{"content":{"application/json":{"schema":{"$ref":"#/components/schemas/Issue"}}},"required":true},"responses":{"200":{"content":{"application/json":{"schema":{"$ref":"#/components/schemas/Issue"}}},"description":"OK","headers":{"X-Span-Id":{"$ref":"#/components/headers/X-Span-Id"},"X-Trace-Id":{"$ref":"#/components/headers/X-Trace-Id"}}},"4xx":{"content":{"application/problem+json":{"schema":{"$ref":"#/components/schemas/ErrorModel"}}},"description":"Error","headers":{"X-Span-Id":{"$ref":"#/components/headers/X-Span-Id"},"X-Trace-Id":{"$ref":"#/components/headers/X-Trace-Id"}}},"default":{"content":{"application/problem+json":{"schema":{"$ref":"#/components/schemas/ErrorModel"}}},"description":"Error","headers":{"X-Span-Id":{"$ref":"#/components/headers/X-Span-Id"},"X-Trace-Id":{"$ref":"#/components/headers/X-Trace-Id"}}}},"summary":"Create a new issue","tags":["Issues"]}},"/api/issues/{id}":{"delete":{"operationId":"resolve-issue","parameters":[{"in":"path","name":"id","required":true,"schema":{"format":"int64","minimum":0,"type":"integer"}},{"$ref":"#/components/parameters/X-Span-Id"},{"$ref":"#/components/parameters/X-Trace-Id"}],"responses":{"204":{"description":"No Content","headers":{"X-Span-Id":{"$ref":"#/components/headers/X-Span-Id"},"X-Trace-Id":{"$ref":"#/components/headers/X-Trace-Id"}}},"4xx":{"content":{"application/problem+json":{"schema":{"$ref":"#/components/schemas/ErrorModel"}}},"description":"Error","headers":{"X-Span-Id":{"$ref":"#/components/headers/X-Span-Id"},"X-Trace-Id":{"$ref":"#/components/headers/X-Trace-Id"}}},"default":{"content":{"application/problem+json":{"schema":{"$ref":"#/components/schemas/ErrorModel"}}},"description":"Error","headers":{"X-Span-Id":{"$ref":"#/components/headers/X-Span-Id"},"X-Trace-Id":{"$ref":"#/components/headers/X-Trace-Id"}}}},"summary":"Resolve an issue","tags":["Issues"]},"put":{"operationId":"update-issue","parameters":[{"in":"path","name":"id","required":true,"schema":{"format":"int64","minimum":0,"type":"integer"}},{"$ref":"#/components/parameters/X-Span-Id"},{"$ref":"#/components/parameters/X-Trace-Id"}],"requestBody":{"content":{"application/json":{"schema":{"$ref":"#/components/schemas/Issue"}}},"required":true},"responses":{"200":{"content":{"application/json":{"schema":{"$ref":"#/components/schemas/Issue"}}},"description":"OK","headers":{"X-Span-Id":{"$ref":"#/components/headers/X-Span-Id"},"X-Trace-Id":{"$ref":"#/components/headers/X-Trace-Id"}}},"4xx":{"content":{"application/problem+json":{"schema":{"$ref":"#/components/schemas/ErrorModel"}}},"description":"Error","headers":{"X-Span-Id":{"$ref":"#/components/headers/X-Span-Id"},"X-Trace-Id":{"$ref":"#/components/headers/X-Trace-Id"}}},"default":{"content":{"application/problem+json":{"schema":{"$ref":"#/components/schemas/ErrorModel"}}},"description":"Error","headers":{"X-Span-Id":{"$ref":"#/components/headers/X-Span-Id"},"X-Trace-Id":{"$ref":"#/components/headers/X-Trace-Id"}}}},"summary":"Update an issue","tags":["Issues"]}},"/api/nics":{"get":{"operationId":"list-api-nics","parameters":[{"$ref":"#/components/parameters/X-Span-Id"},{"$ref":"#/components/parameters/X-Trace-Id"}],"responses":{"200":{"content":{"application/json":{"schema":{"items":{"$ref":"#/components/schemas/InterfaceStat"},"type":["array","null"]}}},"description":"OK","headers":{"X-Span-Id":{"$ref":"#/components/headers/X-Span-Id"},"X-Trace-Id":{"$ref":"#/components/headers/X-Trace-Id"}}},"4xx":{"content":{"application/problem+json":{"schema":{"$ref":"#/components/schemas/ErrorModel"}}},"description":"Error","headers":{"X-Span-Id":{"$ref":"#/components/headers/X-Span-Id"},"X-Trace-Id":{"$ref":"#/components/headers/X-Trace-Id"}}},"default":{"content":{"application/problem+json":{"schema":{"$ref":"#/components/schemas/ErrorModel"}}},"description":"Error","headers":{"X-Span-Id":{"$ref":"#/components/headers/X-Span-Id"},"X-Trace-Id":{"$ref":"#/components/headers/X-Trace-Id"}}}},"summary":"List API nics","tags":["system"]}},"/api/restart":{"put":{"operationId":"put-api-restart","parameters":[{"$ref":"#/components/parameters/X-Trace-Id"},{"$ref":"#/components/parameters/X-Span-Id"}],"responses":{"204":{"description":"No Content","headers":{"X-Span-Id":{"$ref":"#/components/headers/X-Span-Id"},"X-Trace-Id":{"$ref":"#/components/headers/X-Trace-Id"}}},"4xx":{"content":{"application/problem+json":{"schema":{"$ref":"#/components/schemas/ErrorModel"}}},"description":"Error","headers":{"X-Span-Id":{"$ref":"#/components/headers/X-Span-Id"},"X-Trace-Id":{"$ref":"#/components/headers/X-Trace-Id"}}},"default":{"content":{"application/problem+json":{"schema":{"$ref":"#/components/schemas/ErrorModel"}}},"description":"Error","headers":{"X-Span-Id":{"$ref":"#/components/headers/X-Span-Id"},"X-Trace-Id":{"$ref":"#/components/headers/X-Trace-Id"}}}},"summary":"Put API restart","tags":["system"]}},"/api/samba/apply":{"put":{"operationId":"put-api-samba-apply","parameters":[{"$ref":"#/components/parameters/X-Span-Id"},{"$ref":"#/components/parameters/X-Trace-Id"}],"responses":{"204":{"description":"No Content","headers":{"X-Span-Id":{"$ref":"#/components/headers/X-Span-Id"},"X-Trace-Id":{"$ref":"#/components/headers/X-Trace-Id"}}},"4xx":{"content":{"application/problem+json":{"schema":{"$ref":"#/components/schemas/ErrorModel"}}},"description":"Error","headers":{"X-Span-Id":{"$ref":"#/components/headers/X-Span-Id"},"X-Trace-Id":{"$ref":"#/components/headers/X-Trace-Id"}}},"default":{"content":{"application/problem+json":{"schema":{"$ref":"#/components/schemas/ErrorModel"}}},"description":"Error","headers":{"X-Span-Id":{"$ref":"#/components/headers/X-Span-Id"},"X-Trace-Id":{"$ref":"#/components/headers/X-Trace-Id"}}}},"summary":"Put API samba apply","tags":["samba"]}},"/api/samba/config":{"get":{"operationId":"get-api-samba-config","parameters":[{"$ref":"#/components/parameters/X-Span-Id"},{"$ref":"#/components/parameters/X-Trace-Id"}],"responses":{"200":{"content":{"application/json":{"schema":{"$ref":"#/components/schemas/SmbConf"}}},"description":"OK","headers":{"X-Span-Id":{"$ref":"#/components/headers/X-Span-Id"},"X-Trace-Id":{"$ref":"#/components/headers/X-Trace-Id"}}},"4xx":{"content":{"application/problem+json":{"schema":{"$ref":"#/components/schemas/ErrorModel"}}},"description":"Error","headers":{"X-Span-Id":{"$ref":"#/components/headers/X-Span-Id"},"X-Trace-Id":{"$ref":"#/components/headers/X-Trace-Id"}}},"default":{"content":{"application/problem+json":{"schema":{"$ref":"#/components/schemas/ErrorModel"}}},"description":"Error","headers":{"X-Span-Id":{"$ref":"#/components/headers/X-Span-Id"},"X-Trace-Id":{"$ref":"#/components/headers/X-Trace-Id"}}}},"summary":"Get API samba config","tags":["samba"]}},"/api/samba/status":{"get":{"operationId":"get-api-samba-status","parameters":[{"$ref":"#/components/parameters/X-Trace-Id"},{"$ref":"#/components/parameters/X-Span-Id"}],"responses":{"200":{"content":{"application/json":{"schema":{"$ref":"#/components/schemas/SambaStatus"}}},"description":"OK","headers":{"X-Span-Id":{"$ref":"#/components/headers/X-Span-Id"},"X-Trace-Id":{"$ref":"#/components/headers/X-Trace-Id"}}},"4xx":{"content":{"application/problem+json":{"schema":{"$ref":"#/components/schemas/ErrorModel"}}},"description":"Error","headers":{"X-Span-Id":{"$ref":"#/components/headers/X-Span-Id"},"X-Trace-Id":{"$ref":"#/components/headers/X-Trace-Id"}}},"default":{"content":{"application/problem+json":{"schema":{"$ref":"#/components/schemas/ErrorModel"}}},"description":"Error","headers":{"X-Span-Id":{"$ref":"#/components/headers/X-Span-Id"},"X-Trace-Id":{"$ref":"#/components/headers/X-Trace-Id"}}}},"summary":"Get API samba status","tags":["samba"]}},"/api/settings":{"get":{"operationId":"get-api-settings","parameters":[{"$ref":"#/components/parameters/X-Span-Id"},{"$ref":"#/components/parameters/X-Trace-Id"}],"responses":{"200":{"content":{"application/json":{"schema":{"$ref":"#/components/schemas/Settings"}}},"description":"OK","headers":{"X-Span-Id":{"$ref":"#/components/headers/X-Span-Id"},"X-Trace-Id":{"$ref":"#/components/headers/X-Trace-Id"}}},"4xx":{"content":{"application/problem+json":{"schema":{"$ref":"#/components/schemas/ErrorModel"}}},"description":"Error","headers":{"X-Span-Id":{"$ref":"#/components/headers/X-Span-Id"},"X-Trace-Id":{"$ref":"#/components/headers/X-Trace-Id"}}},"default":{"content":{"application/problem+json":{"schema":{"$ref":"#/components/schemas/ErrorModel"}}},"description":"Error","headers":{"X-Span-Id":{"$ref":"#/components/headers/X-Span-Id"},"X-Trace-Id":{"$ref":"#/components/headers/X-Trace-Id"}}}},"summary":"Get API settings","tags":["system"]},"patch":{"description":"Partial update operation supporting both JSON Merge Patch \u0026 JSON Patch updates.","operationId":"patch-api-settings","parameters":[{"$ref":"#/components/parameters/X-Span-Id"},{"$ref":"#/components/parameters/X-Trace-Id"}],"requestBody":{"content":{"application/json-patch+json":{"schema":{"items":{"$ref":"#/components/schemas/JsonPatchOp"},"type":["array","null"]}},"application/merge-patch+json":{"schema":{"additionalProperties":false,"properties":{"$schema":{"description":"A URL to the JSON Schema for this object.","examples":["https://example.com/schemas/Settings.json"],"format":"uri","readOnly":true,"type":"string"},"allow_hosts":{"items":{"type":"string"},"type":"array"},"bind_all_interfaces":{"type":"boolean"},"compatibility_mode":{"type":"boolean"},"export_stats_to_ha":{"default":true,"type":"boolean"},"hostname":{"type":"string"},"interfaces":{"items":{"type":"string"},"type":"array"},"local_master":{"default":true,"type":"boolean"},"log_level":{"type":"string"},"mountoptions":{"items":{"type":"string"},"type":"array"},"multi_channel":{"type":"boolean"},"smb_over_quic":{"default":true,"type":"boolean"},"telemetry_mode":{"enum":["Ask","All","Errors","Disabled"],"type":"string"},"update_channel":{"enum":["None","Develop","Release","Prerelease"],"type":"string"},"workgroup":{"type":"string"}},"type":"object"}},"application/merge-patch+shorthand":{"schema":{"additionalProperties":false,"properties":{"$schema":{"description":"A URL to the JSON Schema for this object.","examples":["https://example.com/schemas/Settings.json"],"format":"uri","readOnly":true,"type":"string"},"allow_hosts":{"items":{"type":"string"},"type":"array"},"bind_all_interfaces":{"type":"boolean"},"compatibility_mode":{"type":"boolean"},"export_stats_to_ha":{"default":true,"type":"boolean"},"hostname":{"type":"string"},"interfaces":{"items":{"type":"string"},"type":"array"},"local_master":{"default":true,"type":"boolean"},"log_level":{"type":"string"},"mountoptions":{"items":{"type":"string"},"type":"array"},"multi_channel":{"type":"boolean"},"smb_over_quic":{"default":true,"type":"boolean"},"telemetry_mode":{"enum":["Ask","All","Errors","Disabled"],"type":"string"},"update_channel":{"enum":["None","Develop","Release","Prerelease"],"type":"string"},"workgroup":{"type":"string"}},"type":"object"}}},"required":true},"responses":{"200":{"content":{"application/json":{"schema":{"$ref":"#/components/schemas/Settings"}}},"description":"OK","headers":{"X-Span-Id":{"$ref":"#/components/headers/X-Span-Id"},"X-Trace-Id":{"$ref":"#/components/headers/X-Trace-Id"}}},"4xx":{"content":{"application/problem+json":{"schema":{"$ref":"#/components/schemas/ErrorModel"}}},"description":"Error","headers":{"X-Span-Id":{"$ref":"#/components/headers/X-Span-Id"},"X-Trace-Id":{"$ref":"#/components/headers/X-Trace-Id"}}},"default":{"content":{"application/problem+json":{"schema":{"$ref":"#/components/schemas/ErrorModel"}}},"description":"Error","headers":{"X-Span-Id":{"$ref":"#/components/headers/X-Span-Id"},"X-Trace-Id":{"$ref":"#/components/headers/X-Trace-Id"}}}},"summary":"Patch api-settings","tags":["system"]},"put":{"operationId":"put-api-settings","parameters":[{"$ref":"#/components/parameters/X-Span-Id"},{"$ref":"#/components/parameters/X-Trace-Id"}],"requestBody":{"content":{"application/json":{"schema":{"$ref":"#/components/schemas/Settings"}}},"required":true},"responses":{"200":{"content":{"application/json":{"schema":{"$ref":"#/components/schemas/Settings"}}},"description":"OK","headers":{"X-Span-Id":{"$ref":"#/components/headers/X-Span-Id"},"X-Trace-Id":{"$ref":"#/components/headers/X-Trace-Id"}}},"4xx":{"content":{"application/problem+json":{"schema":{"$ref":"#/components/schemas/ErrorModel"}}},"description":"Error","headers":{"X-Span-Id":{"$ref":"#/components/headers/X-Span-Id"},"X-Trace-Id":{"$ref":"#/components/headers/X-Trace-Id"}}},"default":{"content":{"application/problem+json":{"schema":{"$ref":"#/components/schemas/ErrorModel"}}},"description":"Error","headers":{"X-Span-Id":{"$ref":"#/components/headers/X-Span-Id"},"X-Trace-Id":{"$ref":"#/components/headers/X-Trace-Id"}}}},"summary":"Put API settings","tags":["system"]}},"/api/share":{"post":{"operationId":"post-api-share","parameters":[{"$ref":"#/components/parameters/X-Trace-Id"},{"$ref":"#/components/parameters/X-Span-Id"}],"requestBody":{"content":{"application/json":{"schema":{"$ref":"#/components/schemas/SharedResource"}}},"required":true},"responses":{"200":{"content":{"application/json":{"schema":{"$ref":"#/components/schemas/SharedResource"}}},"description":"OK","headers":{"X-Span-Id":{"$ref":"#/components/headers/X-Span-Id"},"X-Trace-Id":{"$ref":"#/components/headers/X-Trace-Id"}}},"4xx":{"content":{"application/problem+json":{"schema":{"$ref":"#/components/schemas/ErrorModel"}}},"description":"Error","headers":{"X-Span-Id":{"$ref":"#/components/headers/X-Span-Id"},"X-Trace-Id":{"$ref":"#/components/headers/X-Trace-Id"}}},"default":{"content":{"application/problem+json":{"schema":{"$ref":"#/components/schemas/ErrorModel"}}},"description":"Error","headers":{"X-Span-Id":{"$ref":"#/components/headers/X-Span-Id"},"X-Trace-Id":{"$ref":"#/components/headers/X-Trace-Id"}}}},"summary":"Post API share","tags":["share"]}},"/api/share/{share_name}":{"delete":{"operationId":"delete-api-share-by-share-name","parameters":[{"description":"Name of the share","example":"world","in":"path","name":"share_name","required":true,"schema":{"description":"Name of the share","examples":["world"],"maxLength":128,"type":"string"}},{"$ref":"#/components/parameters/X-Span-Id"},{"$ref":"#/components/parameters/X-Trace-Id"}],"responses":{"204":{"description":"No Content","headers":{"X-Span-Id":{"$ref":"#/components/headers/X-Span-Id"},"X-Trace-Id":{"$ref":"#/components/headers/X-Trace-Id"}}},"4xx":{"content":{"application/problem+json":{"schema":{"$ref":"#/components/schemas/ErrorModel"}}},"description":"Error","headers":{"X-Span-Id":{"$ref":"#/components/headers/X-Span-Id"},"X-Trace-Id":{"$ref":"#/components/headers/X-Trace-Id"}}},"default":{"content":{"application/problem+json":{"schema":{"$ref":"#/components/schemas/ErrorModel"}}},"description":"Error","headers":{"X-Span-Id":{"$ref":"#/components/headers/X-Span-Id"},"X-Trace-Id":{"$ref":"#/components/headers/X-Trace-Id"}}}},"summary":"Delete API share by share name","tags":["share"]},"get":{"operationId":"get-api-share-by-share-name","parameters":[{"description":"Name of the share","example":"world","in":"path","name":"share_name","required":true,"schema":{"description":"Name of the share","examples":["world"],"maxLength":30,"type":"string"}},{"$ref":"#/components/parameters/X-Span-Id"},{"$ref":"#/components/parameters/X-Trace-Id"}],"responses":{"200":{"content":{"application/json":{"schema":{"$ref":"#/components/schemas/SharedResource"}}},"description":"OK","headers":{"X-Span-Id":{"$ref":"#/components/headers/X-Span-Id"},"X-Trace-Id":{"$ref":"#/components/headers/X-Trace-Id"}}},"4xx":{"content":{"application/problem+json":{"schema":{"$ref":"#/components/schemas/ErrorModel"}}},"description":"Error","headers":{"X-Span-Id":{"$ref":"#/components/headers/X-Span-Id"},"X-Trace-Id":{"$ref":"#/components/headers/X-Trace-Id"}}},"default":{"content":{"application/problem+json":{"schema":{"$ref":"#/components/schemas/ErrorModel"}}},"description":"Error","headers":{"X-Span-Id":{"$ref":"#/components/headers/X-Span-Id"},"X-Trace-Id":{"$ref":"#/components/headers/X-Trace-Id"}}}},"summary":"Get API share by share name","tags":["share"]},"patch":{"description":"Partial update operation supporting both JSON Merge Patch \u0026 JSON Patch updates.","operationId":"patch-api-share-by-share-name","parameters":[{"description":"Name of the share","example":"world","in":"path","name":"share_name","required":true,"schema":{"description":"Name of the share","examples":["world"],"maxLength":128,"type":"string"}},{"$ref":"#/components/parameters/X-Span-Id"},{"$ref":"#/components/parameters/X-Trace-Id"}],"requestBody":{"content":{"application/json-patch+json":{"schema":{"items":{"$ref":"#/components/schemas/JsonPatchOp"},"type":["array","null"]}},"application/merge-patch+json":{"schema":{"additionalProperties":true,"properties":{"$schema":{"description":"A URL to the JSON Schema for this object.","examples":["https://example.com/schemas/SharedResource.json"],"format":"uri","readOnly":true,"type":"string"},"disabled":{"type":"boolean"},"guest_ok":{"type":"boolean"},"ha_status":{"type":"string"},"invalid":{"type":"boolean"},"is_ha_mounted":{"type":"boolean"},"mount_point_data":{},"name":{"type":"string"},"recycle_bin_enabled":{"type":"boolean"},"ro_users":{"items":{},"type":"array"},"timemachine":{"type":"boolean"},"timemachine_max_size":{"type":"string"},"usage":{"enum":["none","backup","media","share","internal"],"type":"string"},"users":{"items":{},"type":"array"},"veto_files":{"items":{"type":"string"},"type":"array"}},"type":"object"}},"application/merge-patch+shorthand":{"schema":{"additionalProperties":true,"properties":{"$schema":{"description":"A URL to the JSON Schema for this object.","examples":["https://example.com/schemas/SharedResource.json"],"format":"uri","readOnly":true,"type":"string"},"disabled":{"type":"boolean"},"guest_ok":{"type":"boolean"},"ha_status":{"type":"string"},"invalid":{"type":"boolean"},"is_ha_mounted":{"type":"boolean"},"mount_point_data":{},"name":{"type":"string"},"recycle_bin_enabled":{"type":"boolean"},"ro_users":{"items":{},"type":"array"},"timemachine":{"type":"boolean"},"timemachine_max_size":{"type":"string"},"usage":{"enum":["none","backup","media","share","internal"],"type":"string"},"users":{"items":{},"type":"array"},"veto_files":{"items":{"type":"string"},"type":"array"}},"type":"object"}}},"required":true},"responses":{"200":{"content":{"application/json":{"schema":{"$ref":"#/components/schemas/SharedResource"}}},"description":"OK","headers":{"X-Span-Id":{"$ref":"#/components/headers/X-Span-Id"},"X-Trace-Id":{"$ref":"#/components/headers/X-Trace-Id"}}},"4xx":{"content":{"application/problem+json":{"schema":{"$ref":"#/components/schemas/ErrorModel"}}},"description":"Error","headers":{"X-Span-Id":{"$ref":"#/components/headers/X-Span-Id"},"X-Trace-Id":{"$ref":"#/components/headers/X-Trace-Id"}}},"default":{"content":{"application/problem+json":{"schema":{"$ref":"#/components/schemas/ErrorModel"}}},"description":"Error","headers":{"X-Span-Id":{"$ref":"#/components/headers/X-Span-Id"},"X-Trace-Id":{"$ref":"#/components/headers/X-Trace-Id"}}}},"summary":"Patch api-share-by-share-name","tags":["share"]},"put":{"operationId":"put-api-share-by-share-name","parameters":[{"description":"Name of the share","example":"world","in":"path","name":"share_name","required":true,"schema":{"description":"Name of the share","examples":["world"],"maxLength":128,"type":"string"}},{"$ref":"#/components/parameters/X-Span-Id"},{"$ref":"#/components/parameters/X-Trace-Id"}],"requestBody":{"content":{"application/json":{"schema":{"$ref":"#/components/schemas/SharedResource"}}},"required":true},"responses":{"200":{"content":{"application/json":{"schema":{"$ref":"#/components/schemas/SharedResource"}}},"description":"OK","headers":{"X-Span-Id":{"$ref":"#/components/headers/X-Span-Id"},"X-Trace-Id":{"$ref":"#/components/headers/X-Trace-Id"}}},"4xx":{"content":{"application/problem+json":{"schema":{"$ref":"#/components/schemas/ErrorModel"}}},"description":"Error","headers":{"X-Span-Id":{"$ref":"#/components/headers/X-Span-Id"},"X-Trace-Id":{"$ref":"#/components/headers/X-Trace-Id"}}},"default":{"content":{"application/problem+json":{"schema":{"$ref":"#/components/schemas/ErrorModel"}}},"description":"Error","headers":{"X-Span-Id":{"$ref":"#/components/headers/X-Span-Id"},"X-Trace-Id":{"$ref":"#/components/headers/X-Trace-Id"}}}},"summary":"Put API share by share name","tags":["share"]}},"/api/share/{share_name}/disable":{"put":{"operationId":"put-api-share-by-share-name-disable","parameters":[{"description":"Name of the share to disable","in":"path","name":"share_name","required":true,"schema":{"description":"Name of the share to disable","maxLength":128,"type":"string"}},{"$ref":"#/components/parameters/X-Span-Id"},{"$ref":"#/components/parameters/X-Trace-Id"}],"responses":{"200":{"content":{"application/json":{"schema":{"$ref":"#/components/schemas/SharedResource"}}},"description":"OK","headers":{"X-Span-Id":{"$ref":"#/components/headers/X-Span-Id"},"X-Trace-Id":{"$ref":"#/components/headers/X-Trace-Id"}}},"4xx":{"content":{"application/problem+json":{"schema":{"$ref":"#/components/schemas/ErrorModel"}}},"description":"Error","headers":{"X-Span-Id":{"$ref":"#/components/headers/X-Span-Id"},"X-Trace-Id":{"$ref":"#/components/headers/X-Trace-Id"}}},"default":{"content":{"application/problem+json":{"schema":{"$ref":"#/components/schemas/ErrorModel"}}},"description":"Error","headers":{"X-Span-Id":{"$ref":"#/components/headers/X-Span-Id"},"X-Trace-Id":{"$ref":"#/components/headers/X-Trace-Id"}}}},"summary":"Put API share by share name disable","tags":["share"]}},"/api/share/{share_name}/enable":{"put":{"operationId":"put-api-share-by-share-name-enable","parameters":[{"description":"Name of the share to enable","in":"path","name":"share_name","required":true,"schema":{"description":"Name of the share to enable","maxLength":128,"type":"string"}},{"$ref":"#/components/parameters/X-Span-Id"},{"$ref":"#/components/parameters/X-Trace-Id"}],"responses":{"200":{"content":{"application/json":{"schema":{"$ref":"#/components/schemas/SharedResource"}}},"description":"OK","headers":{"X-Span-Id":{"$ref":"#/components/headers/X-Span-Id"},"X-Trace-Id":{"$ref":"#/components/headers/X-Trace-Id"}}},"4xx":{"content":{"application/problem+json":{"schema":{"$ref":"#/components/schemas/ErrorModel"}}},"description":"Error","headers":{"X-Span-Id":{"$ref":"#/components/headers/X-Span-Id"},"X-Trace-Id":{"$ref":"#/components/headers/X-Trace-Id"}}},"default":{"content":{"application/problem+json":{"schema":{"$ref":"#/components/schemas/ErrorModel"}}},"description":"Error","headers":{"X-Span-Id":{"$ref":"#/components/headers/X-Span-Id"},"X-Trace-Id":{"$ref":"#/components/headers/X-Trace-Id"}}}},"summary":"Put API share by share name enable","tags":["share"]}},"/api/shares":{"get":{"operationId":"list-api-shares","parameters":[{"$ref":"#/components/parameters/X-Span-Id"},{"$ref":"#/components/parameters/X-Trace-Id"}],"responses":{"200":{"content":{"application/json":{"schema":{"items":{"$ref":"#/components/schemas/SharedResource"},"type":["array","null"]}}},"description":"OK","headers":{"X-Span-Id":{"$ref":"#/components/headers/X-Span-Id"},"X-Trace-Id":{"$ref":"#/components/headers/X-Trace-Id"}}},"4xx":{"content":{"application/problem+json":{"schema":{"$ref":"#/components/schemas/ErrorModel"}}},"description":"Error","headers":{"X-Span-Id":{"$ref":"#/components/headers/X-Span-Id"},"X-Trace-Id":{"$ref":"#/components/headers/X-Trace-Id"}}},"default":{"content":{"application/problem+json":{"schema":{"$ref":"#/components/schemas/ErrorModel"}}},"description":"Error","headers":{"X-Span-Id":{"$ref":"#/components/headers/X-Span-Id"},"X-Trace-Id":{"$ref":"#/components/headers/X-Trace-Id"}}}},"summary":"List API shares","tags":["share"]}},"/api/sse":{"get":{"operationId":"sse","parameters":[{"$ref":"#/components/parameters/X-Trace-Id"},{"$ref":"#/components/parameters/X-Span-Id"}],"responses":{"200":{"content":{"text/event-stream":{"schema":{"description":"Each oneOf object in the array represents one possible Server Sent Events (SSE) message, serialized as UTF-8 text according to the SSE specification.","items":{"oneOf":[{"properties":{"data":{"$ref":"#/components/schemas/HealthPing"},"event":{"const":"heartbeat","description":"The event name.","type":"string"},"id":{"description":"The event ID.","type":"integer"},"retry":{"description":"The retry time in milliseconds.","type":"integer"}},"required":["data","event"],"title":"Event heartbeat","type":"object"},{"properties":{"data":{"$ref":"#/components/schemas/Welcome"},"event":{"const":"hello","description":"The event name.","type":"string"},"id":{"description":"The event ID.","type":"integer"},"retry":{"description":"The retry time in milliseconds.","type":"integer"}},"required":["data","event"],"title":"Event hello","type":"object"},{"properties":{"data":{"items":{"$ref":"#/components/schemas/SharedResource"},"type":["array","null"]},"event":{"const":"share","description":"The event name.","type":"string"},"id":{"description":"The event ID.","type":"integer"},"retry":{"description":"The retry time in milliseconds.","type":"integer"}},"required":["data","event"],"title":"Event share","type":"object"},{"properties":{"data":{"$ref":"#/components/schemas/UpdateProgress"},"event":{"const":"updating","description":"The event name.","type":"string"},"id":{"description":"The event ID.","type":"integer"},"retry":{"description":"The retry time in milliseconds.","type":"integer"}},"required":["data","event"],"title":"Event updating","type":"object"},{"properties":{"data":{"items":{"$ref":"#/components/schemas/Disk"},"type":["array","null"]},"event":{"const":"volumes","description":"The event name.","type":"string"},"id":{"description":"The event ID.","type":"integer"},"retry":{"description":"The retry time in milliseconds.","type":"integer"}},"required":["data","event"],"title":"Event volumes","type":"object"}]},"title":"Server Sent Events","type":"array"}}},"description":"OK","headers":{"X-Span-Id":{"$ref":"#/components/headers/X-Span-Id"},"X-Trace-Id":{"$ref":"#/components/headers/X-Trace-Id"}}},"4xx":{"content":{"application/problem+json":{"schema":{"$ref":"#/components/schemas/ErrorModel"}}},"description":"Error","headers":{"X-Span-Id":{"$ref":"#/components/headers/X-Span-Id"},"X-Trace-Id":{"$ref":"#/components/headers/X-Trace-Id"}}},"default":{"content":{"application/problem+json":{"schema":{"$ref":"#/components/schemas/ErrorModel"}}},"description":"Error","headers":{"X-Span-Id":{"$ref":"#/components/headers/X-Span-Id"},"X-Trace-Id":{"$ref":"#/components/headers/X-Trace-Id"}}}},"summary":"Server sent events","tags":["system"]}},"/api/status":{"get":{"operationId":"get-api-status","parameters":[{"$ref":"#/components/parameters/X-Span-Id"},{"$ref":"#/components/parameters/X-Trace-Id"}],"responses":{"200":{"content":{"application/json":{"schema":{"type":"boolean"}}},"description":"OK","headers":{"X-Span-Id":{"$ref":"#/components/headers/X-Span-Id"},"X-Trace-Id":{"$ref":"#/components/headers/X-Trace-Id"}}},"4xx":{"content":{"application/problem+json":{"schema":{"$ref":"#/components/schemas/ErrorModel"}}},"description":"Error","headers":{"X-Span-Id":{"$ref":"#/components/headers/X-Span-Id"},"X-Trace-Id":{"$ref":"#/components/headers/X-Trace-Id"}}},"default":{"content":{"application/problem+json":{"schema":{"$ref":"#/components/schemas/ErrorModel"}}},"description":"Error","headers":{"X-Span-Id":{"$ref":"#/components/headers/X-Span-Id"},"X-Trace-Id":{"$ref":"#/components/headers/X-Trace-Id"}}}},"summary":"Get API status","tags":["system"]}},"/api/telemetry/internet-connection":{"get":{"operationId":"get-api-telemetry-internet-connection","parameters":[{"$ref":"#/components/parameters/X-Span-Id"},{"$ref":"#/components/parameters/X-Trace-Id"}],"responses":{"200":{"content":{"application/json":{"schema":{"type":"boolean"}}},"description":"OK","headers":{"X-Span-Id":{"$ref":"#/components/headers/X-Span-Id"},"X-Trace-Id":{"$ref":"#/components/headers/X-Trace-Id"}}},"4xx":{"content":{"application/problem+json":{"schema":{"$ref":"#/components/schemas/ErrorModel"}}},"description":"Error","headers":{"X-Span-Id":{"$ref":"#/components/headers/X-Span-Id"},"X-Trace-Id":{"$ref":"#/components/headers/X-Trace-Id"}}},"default":{"content":{"application/problem+json":{"schema":{"$ref":"#/components/schemas/ErrorModel"}}},"description":"Error","headers":{"X-Span-Id":{"$ref":"#/components/headers/X-Span-Id"},"X-Trace-Id":{"$ref":"#/components/headers/X-Trace-Id"}}}},"summary":"Get API telemetry internet connection","tags":["system"]}},"/api/telemetry/modes":{"get":{"operationId":"list-api-telemetry-modes","parameters":[{"$ref":"#/components/parameters/X-Span-Id"},{"$ref":"#/components/parameters/X-Trace-Id"}],"responses":{"200":{"content":{"application/json":{"schema":{"items":{"type":"string"},"type":["array","null"]}}},"description":"OK","headers":{"X-Span-Id":{"$ref":"#/components/headers/X-Span-Id"},"X-Trace-Id":{"$ref":"#/components/headers/X-Trace-Id"}}},"4xx":{"content":{"application/problem+json":{"schema":{"$ref":"#/components/schemas/ErrorModel"}}},"description":"Error","headers":{"X-Span-Id":{"$ref":"#/components/headers/X-Span-Id"},"X-Trace-Id":{"$ref":"#/components/headers/X-Trace-Id"}}},"default":{"content":{"application/problem+json":{"schema":{"$ref":"#/components/schemas/ErrorModel"}}},"description":"Error","headers":{"X-Span-Id":{"$ref":"#/components/headers/X-Span-Id"},"X-Trace-Id":{"$ref":"#/components/headers/X-Trace-Id"}}}},"summary":"List API telemetry modes","tags":["system"]}},"/api/update":{"get":{"operationId":"get-api-update","parameters":[{"$ref":"#/components/parameters/X-Span-Id"},{"$ref":"#/components/parameters/X-Trace-Id"}],"responses":{"200":{"content":{"application/json":{"schema":{"$ref":"#/components/schemas/ReleaseAsset"}}},"description":"OK","headers":{"X-Span-Id":{"$ref":"#/components/headers/X-Span-Id"},"X-Trace-Id":{"$ref":"#/components/headers/X-Trace-Id"}}},"4xx":{"content":{"application/problem+json":{"schema":{"$ref":"#/components/schemas/ErrorModel"}}},"description":"Error","headers":{"X-Span-Id":{"$ref":"#/components/headers/X-Span-Id"},"X-Trace-Id":{"$ref":"#/components/headers/X-Trace-Id"}}},"default":{"content":{"application/problem+json":{"schema":{"$ref":"#/components/schemas/ErrorModel"}}},"description":"Error","headers":{"X-Span-Id":{"$ref":"#/components/headers/X-Span-Id"},"X-Trace-Id":{"$ref":"#/components/headers/X-Trace-Id"}}}},"summary":"Get API update","tags":["system"]},"put":{"operationId":"put-api-update","parameters":[{"$ref":"#/components/parameters/X-Span-Id"},{"$ref":"#/components/parameters/X-Trace-Id"}],"responses":{"200":{"content":{"application/json":{"schema":{"$ref":"#/components/schemas/UpdateProgress"}}},"description":"OK","headers":{"X-Span-Id":{"$ref":"#/components/headers/X-Span-Id"},"X-Trace-Id":{"$ref":"#/components/headers/X-Trace-Id"}}},"4xx":{"content":{"application/problem+json":{"schema":{"$ref":"#/components/schemas/ErrorModel"}}},"description":"Error","headers":{"X-Span-Id":{"$ref":"#/components/headers/X-Span-Id"},"X-Trace-Id":{"$ref":"#/components/headers/X-Trace-Id"}}},"default":{"content":{"application/problem+json":{"schema":{"$ref":"#/components/schemas/ErrorModel"}}},"description":"Error","headers":{"X-Span-Id":{"$ref":"#/components/headers/X-Span-Id"},"X-Trace-Id":{"$ref":"#/components/headers/X-Trace-Id"}}}},"summary":"Put API update","tags":["system"]}},"/api/update_channels":{"get":{"operationId":"list-api-update-channels","parameters":[{"$ref":"#/components/parameters/X-Trace-Id"},{"$ref":"#/components/parameters/X-Span-Id"}],"responses":{"200":{"content":{"application/json":{"schema":{"items":{"type":"string"},"type":["array","null"]}}},"description":"OK","headers":{"X-Span-Id":{"$ref":"#/components/headers/X-Span-Id"},"X-Trace-Id":{"$ref":"#/components/headers/X-Trace-Id"}}},"4xx":{"content":{"application/problem+json":{"schema":{"$ref":"#/components/schemas/ErrorModel"}}},"description":"Error","headers":{"X-Span-Id":{"$ref":"#/components/headers/X-Span-Id"},"X-Trace-Id":{"$ref":"#/components/headers/X-Trace-Id"}}},"default":{"content":{"application/problem+json":{"schema":{"$ref":"#/components/schemas/ErrorModel"}}},"description":"Error","headers":{"X-Span-Id":{"$ref":"#/components/headers/X-Span-Id"},"X-Trace-Id":{"$ref":"#/components/headers/X-Trace-Id"}}}},"summary":"List API update channels","tags":["system"]}},"/api/user":{"post":{"operationId":"post-api-user","parameters":[{"$ref":"#/components/parameters/X-Span-Id"},{"$ref":"#/components/parameters/X-Trace-Id"}],"requestBody":{"content":{"application/json":{"schema":{"$ref":"#/components/schemas/User"}}},"required":true},"responses":{"200":{"content":{"application/json":{"schema":{"$ref":"#/components/schemas/User"}}},"description":"OK","headers":{"X-Span-Id":{"$ref":"#/components/headers/X-Span-Id"},"X-Trace-Id":{"$ref":"#/components/headers/X-Trace-Id"}}},"4xx":{"content":{"application/problem+json":{"schema":{"$ref":"#/components/schemas/ErrorModel"}}},"description":"Error","headers":{"X-Span-Id":{"$ref":"#/components/headers/X-Span-Id"},"X-Trace-Id":{"$ref":"#/components/headers/X-Trace-Id"}}},"default":{"content":{"application/problem+json":{"schema":{"$ref":"#/components/schemas/ErrorModel"}}},"description":"Error","headers":{"X-Span-Id":{"$ref":"#/components/headers/X-Span-Id"},"X-Trace-Id":{"$ref":"#/components/headers/X-Trace-Id"}}}},"summary":"Post API user","tags":["user"]}},"/api/user/{username}":{"delete":{"operationId":"delete-api-user-by-username","parameters":[{"description":"Username","example":"world","in":"path","name":"username","required":true,"schema":{"description":"Username","examples":["world"],"maxLength":30,"minimum":1,"type":"string"}},{"$ref":"#/components/parameters/X-Trace-Id"},{"$ref":"#/components/parameters/X-Span-Id"}],"responses":{"204":{"description":"No Content","headers":{"X-Span-Id":{"$ref":"#/components/headers/X-Span-Id"},"X-Trace-Id":{"$ref":"#/components/headers/X-Trace-Id"}}},"4xx":{"content":{"application/problem+json":{"schema":{"$ref":"#/components/schemas/ErrorModel"}}},"description":"Error","headers":{"X-Span-Id":{"$ref":"#/components/headers/X-Span-Id"},"X-Trace-Id":{"$ref":"#/components/headers/X-Trace-Id"}}},"default":{"content":{"application/problem+json":{"schema":{"$ref":"#/components/schemas/ErrorModel"}}},"description":"Error","headers":{"X-Span-Id":{"$ref":"#/components/headers/X-Span-Id"},"X-Trace-Id":{"$ref":"#/components/headers/X-Trace-Id"}}}},"summary":"Delete API user by username","tags":["user"]},"put":{"operationId":"put-api-user-by-username","parameters":[{"description":"Username","example":"world","in":"path","name":"username","required":true,"schema":{"description":"Username","examples":["world"],"maxLength":30,"type":"string"}},{"$ref":"#/components/parameters/X-Span-Id"},{"$ref":"#/components/parameters/X-Trace-Id"}],"requestBody":{"content":{"application/json":{"schema":{"$ref":"#/components/schemas/User"}}},"required":true},"responses":{"200":{"content":{"application/json":{"schema":{"$ref":"#/components/schemas/User"}}},"description":"OK","headers":{"X-Span-Id":{"$ref":"#/components/headers/X-Span-Id"},"X-Trace-Id":{"$ref":"#/components/headers/X-Trace-Id"}}},"4xx":{"content":{"application/problem+json":{"schema":{"$ref":"#/components/schemas/ErrorModel"}}},"description":"Error","headers":{"X-Span-Id":{"$ref":"#/components/headers/X-Span-Id"},"X-Trace-Id":{"$ref":"#/components/headers/X-Trace-Id"}}},"default":{"content":{"application/problem+json":{"schema":{"$ref":"#/components/schemas/ErrorModel"}}},"description":"Error","headers":{"X-Span-Id":{"$ref":"#/components/headers/X-Span-Id"},"X-Trace-Id":{"$ref":"#/components/headers/X-Trace-Id"}}}},"summary":"Put API user by username","tags":["user"]}},"/api/useradmin":{"put":{"operationId":"put-api-useradmin","parameters":[{"$ref":"#/components/parameters/X-Span-Id"},{"$ref":"#/components/parameters/X-Trace-Id"}],"requestBody":{"content":{"application/json":{"schema":{"$ref":"#/components/schemas/User"}}},"required":true},"responses":{"200":{"content":{"application/json":{"schema":{"$ref":"#/components/schemas/User"}}},"description":"OK","headers":{"X-Span-Id":{"$ref":"#/components/headers/X-Span-Id"},"X-Trace-Id":{"$ref":"#/components/headers/X-Trace-Id"}}},"4xx":{"content":{"application/problem+json":{"schema":{"$ref":"#/components/schemas/ErrorModel"}}},"description":"Error","headers":{"X-Span-Id":{"$ref":"#/components/headers/X-Span-Id"},"X-Trace-Id":{"$ref":"#/components/headers/X-Trace-Id"}}},"default":{"content":{"application/problem+json":{"schema":{"$ref":"#/components/schemas/ErrorModel"}}},"description":"Error","headers":{"X-Span-Id":{"$ref":"#/components/headers/X-Span-Id"},"X-Trace-Id":{"$ref":"#/components/headers/X-Trace-Id"}}}},"summary":"Put API useradmin","tags":["user"]}},"/api/users":{"get":{"operationId":"list-api-users","parameters":[{"$ref":"#/components/parameters/X-Span-Id"},{"$ref":"#/components/parameters/X-Trace-Id"}],"responses":{"200":{"content":{"application/json":{"schema":{"items":{"$ref":"#/components/schemas/User"},"type":["array","null"]}}},"description":"OK","headers":{"X-Span-Id":{"$ref":"#/components/headers/X-Span-Id"},"X-Trace-Id":{"$ref":"#/components/headers/X-Trace-Id"}}},"4xx":{"content":{"application/problem+json":{"schema":{"$ref":"#/components/schemas/ErrorModel"}}},"description":"Error","headers":{"X-Span-Id":{"$ref":"#/components/headers/X-Span-Id"},"X-Trace-Id":{"$ref":"#/components/headers/X-Trace-Id"}}},"default":{"content":{"application/problem+json":{"schema":{"$ref":"#/components/schemas/ErrorModel"}}},"description":"Error","headers":{"X-Span-Id":{"$ref":"#/components/headers/X-Span-Id"},"X-Trace-Id":{"$ref":"#/components/headers/X-Trace-Id"}}}},"summary":"List API users","tags":["user"]}},"/api/volume/disk/{disk_id}/eject":{"post":{"operationId":"post-api-volume-disk-by-disk-id-eject","parameters":[{"description":"The ID of the disk to eject (e.g., sda, sdb)","in":"path","name":"disk_id","required":true,"schema":{"description":"The ID of the disk to eject (e.g., sda, sdb)","type":"string"}},{"$ref":"#/components/parameters/X-Span-Id"},{"$ref":"#/components/parameters/X-Trace-Id"}],"responses":{"204":{"description":"No Content","headers":{"X-Span-Id":{"$ref":"#/components/headers/X-Span-Id"},"X-Trace-Id":{"$ref":"#/components/headers/X-Trace-Id"}}},"4xx":{"content":{"application/problem+json":{"schema":{"$ref":"#/components/schemas/ErrorModel"}}},"description":"Error","headers":{"X-Span-Id":{"$ref":"#/components/headers/X-Span-Id"},"X-Trace-Id":{"$ref":"#/components/headers/X-Trace-Id"}}},"default":{"content":{"application/problem+json":{"schema":{"$ref":"#/components/schemas/ErrorModel"}}},"description":"Error","headers":{"X-Span-Id":{"$ref":"#/components/headers/X-Span-Id"},"X-Trace-Id":{"$ref":"#/components/headers/X-Trace-Id"}}}},"summary":"Post API volume disk by disk ID eject","tags":["volume"]}},"/api/volume/{mount_path_hash}/mount":{"delete":{"operationId":"delete-api-volume-by-mount-path-hash-mount","parameters":[{"in":"path","name":"mount_path_hash","required":true,"schema":{"type":"string"}},{"description":"Force umount operation","explode":false,"in":"query","name":"force","schema":{"default":false,"description":"Force umount operation","type":"boolean"}},{"description":"Lazy umount operation","explode":false,"in":"query","name":"lazy","schema":{"default":false,"description":"Lazy umount operation","type":"boolean"}},{"$ref":"#/components/parameters/X-Span-Id"},{"$ref":"#/components/parameters/X-Trace-Id"}],"responses":{"204":{"description":"No Content","headers":{"X-Span-Id":{"$ref":"#/components/headers/X-Span-Id"},"X-Trace-Id":{"$ref":"#/components/headers/X-Trace-Id"}}},"4xx":{"content":{"application/problem+json":{"schema":{"$ref":"#/components/schemas/ErrorModel"}}},"description":"Error","headers":{"X-Span-Id":{"$ref":"#/components/headers/X-Span-Id"},"X-Trace-Id":{"$ref":"#/components/headers/X-Trace-Id"}}},"default":{"content":{"application/problem+json":{"schema":{"$ref":"#/components/schemas/ErrorModel"}}},"description":"Error","headers":{"X-Span-Id":{"$ref":"#/components/headers/X-Span-Id"},"X-Trace-Id":{"$ref":"#/components/headers/X-Trace-Id"}}}},"summary":"Delete API volume by mount path hash mount","tags":["volume"]},"post":{"operationId":"post-api-volume-by-mount-path-hash-mount","parameters":[{"in":"path","name":"mount_path_hash","required":true,"schema":{"type":"string"}},{"$ref":"#/components/parameters/X-Span-Id"},{"$ref":"#/components/parameters/X-Trace-Id"}],"requestBody":{"content":{"application/json":{"schema":{"$ref":"#/components/schemas/MountPointData"}}},"required":true},"responses":{"200":{"content":{"application/json":{"schema":{"$ref":"#/components/schemas/MountPointData"}}},"description":"OK","headers":{"X-Span-Id":{"$ref":"#/components/headers/X-Span-Id"},"X-Trace-Id":{"$ref":"#/components/headers/X-Trace-Id"}}},"4xx":{"content":{"application/problem+json":{"schema":{"$ref":"#/components/schemas/ErrorModel"}}},"description":"Error","headers":{"X-Span-Id":{"$ref":"#/components/headers/X-Span-Id"},"X-Trace-Id":{"$ref":"#/components/headers/X-Trace-Id"}}},"default":{"content":{"application/problem+json":{"schema":{"$ref":"#/components/schemas/ErrorModel"}}},"description":"Error","headers":{"X-Span-Id":{"$ref":"#/components/headers/X-Span-Id"},"X-Trace-Id":{"$ref":"#/components/headers/X-Trace-Id"}}}},"summary":"Post API volume by mount path hash mount","tags":["volume"]}},"/api/volume/{mount_path_hash}/settings":{"patch":{"operationId":"patch-api-volume-by-mount-path-hash-settings","parameters":[{"in":"path","name":"mount_path_hash","required":true,"schema":{"type":"string"}},{"$ref":"#/components/parameters/X-Span-Id"},{"$ref":"#/components/parameters/X-Trace-Id"}],"requestBody":{"content":{"application/json":{"schema":{"$ref":"#/components/schemas/MountPointData"}}},"required":true},"responses":{"200":{"content":{"application/json":{"schema":{"$ref":"#/components/schemas/MountPointData"}}},"description":"OK","headers":{"X-Span-Id":{"$ref":"#/components/headers/X-Span-Id"},"X-Trace-Id":{"$ref":"#/components/headers/X-Trace-Id"}}},"4xx":{"content":{"application/problem+json":{"schema":{"$ref":"#/components/schemas/ErrorModel"}}},"description":"Error","headers":{"X-Span-Id":{"$ref":"#/components/headers/X-Span-Id"},"X-Trace-Id":{"$ref":"#/components/headers/X-Trace-Id"}}},"default":{"content":{"application/problem+json":{"schema":{"$ref":"#/components/schemas/ErrorModel"}}},"description":"Error","headers":{"X-Span-Id":{"$ref":"#/components/headers/X-Span-Id"},"X-Trace-Id":{"$ref":"#/components/headers/X-Trace-Id"}}}},"summary":"Patch API volume by mount path hash settings","tags":["volume"]},"put":{"operationId":"put-api-volume-by-mount-path-hash-settings","parameters":[{"in":"path","name":"mount_path_hash","required":true,"schema":{"type":"string"}},{"$ref":"#/components/parameters/X-Span-Id"},{"$ref":"#/components/parameters/X-Trace-Id"}],"requestBody":{"content":{"application/json":{"schema":{"$ref":"#/components/schemas/MountPointData"}}},"required":true},"responses":{"200":{"content":{"application/json":{"schema":{"$ref":"#/components/schemas/MountPointData"}}},"description":"OK","headers":{"X-Span-Id":{"$ref":"#/components/headers/X-Span-Id"},"X-Trace-Id":{"$ref":"#/components/headers/X-Trace-Id"}}},"4xx":{"content":{"application/problem+json":{"schema":{"$ref":"#/components/schemas/ErrorModel"}}},"description":"Error","headers":{"X-Span-Id":{"$ref":"#/components/headers/X-Span-Id"},"X-Trace-Id":{"$ref":"#/components/headers/X-Trace-Id"}}},"default":{"content":{"application/problem+json":{"schema":{"$ref":"#/components/schemas/ErrorModel"}}},"description":"Error","headers":{"X-Span-Id":{"$ref":"#/components/headers/X-Span-Id"},"X-Trace-Id":{"$ref":"#/components/headers/X-Trace-Id"}}}},"summary":"Put API volume by mount path hash settings","tags":["volume"]}},"/api/volumes":{"get":{"operationId":"list-api-volumes","parameters":[{"$ref":"#/components/parameters/X-Span-Id"},{"$ref":"#/components/parameters/X-Trace-Id"}],"responses":{"200":{"content":{"application/json":{"schema":{"items":{"$ref":"#/components/schemas/Disk"},"type":["array","null"]}}},"description":"OK","headers":{"X-Span-Id":{"$ref":"#/components/headers/X-Span-Id"},"X-Trace-Id":{"$ref":"#/components/headers/X-Trace-Id"}}},"4xx":{"content":{"application/problem+json":{"schema":{"$ref":"#/components/schemas/ErrorModel"}}},"description":"Error","headers":{"X-Span-Id":{"$ref":"#/components/headers/X-Span-Id"},"X-Trace-Id":{"$ref":"#/components/headers/X-Trace-Id"}}},"default":{"content":{"application/problem+json":{"schema":{"$ref":"#/components/schemas/ErrorModel"}}},"description":"Error","headers":{"X-Span-Id":{"$ref":"#/components/headers/X-Span-Id"},"X-Trace-Id":{"$ref":"#/components/headers/X-Trace-Id"}}}},"summary":"List API volumes","tags":["volume"]}}},"security":[{"ApiKeyAuth":[]}]}
->>>>>>> bc66fef5
+{
+    "components": {
+        "headers": {
+            "X-Span-Id": {
+                "description": "Unique span ID",
+                "schema": {
+                    "type": "string"
+                }
+            },
+            "X-Trace-Id": {
+                "description": "Unique trace ID",
+                "schema": {
+                    "type": "string"
+                }
+            }
+        },
+        "parameters": {
+            "X-Span-Id": {
+                "description": "Unique span ID",
+                "in": "header",
+                "name": "X-Span-Id",
+                "schema": {
+                    "type": "string"
+                }
+            },
+            "X-Trace-Id": {
+                "description": "Unique trace ID",
+                "in": "header",
+                "name": "X-Trace-Id",
+                "schema": {
+                    "type": "string"
+                }
+            }
+        },
+        "schemas": {
+            "AddonStatsData": {
+                "additionalProperties": false,
+                "properties": {
+                    "blk_read": {
+                        "format": "int64",
+                        "type": "integer"
+                    },
+                    "blk_write": {
+                        "format": "int64",
+                        "type": "integer"
+                    },
+                    "cpu_percent": {
+                        "format": "double",
+                        "type": "number"
+                    },
+                    "memory_limit": {
+                        "format": "int64",
+                        "type": "integer"
+                    },
+                    "memory_percent": {
+                        "format": "double",
+                        "type": "number"
+                    },
+                    "memory_usage": {
+                        "format": "int64",
+                        "type": "integer"
+                    },
+                    "network_rx": {
+                        "format": "int64",
+                        "type": "integer"
+                    },
+                    "network_tx": {
+                        "format": "int64",
+                        "type": "integer"
+                    }
+                },
+                "type": "object"
+            },
+            "BinaryAsset": {
+                "additionalProperties": false,
+                "properties": {
+                    "browser_download_url": {
+                        "type": "string"
+                    },
+                    "id": {
+                        "format": "int64",
+                        "type": "integer"
+                    },
+                    "name": {
+                        "type": "string"
+                    },
+                    "size": {
+                        "format": "int64",
+                        "type": "integer"
+                    }
+                },
+                "required": [
+                    "name",
+                    "size",
+                    "id"
+                ],
+                "type": "object"
+            },
+            "DataDirtyTracker": {
+                "additionalProperties": false,
+                "properties": {
+                    "settings": {
+                        "type": "boolean"
+                    },
+                    "shares": {
+                        "type": "boolean"
+                    },
+                    "users": {
+                        "type": "boolean"
+                    },
+                    "volumes": {
+                        "type": "boolean"
+                    }
+                },
+                "required": [
+                    "shares",
+                    "users",
+                    "volumes",
+                    "settings"
+                ],
+                "type": "object"
+            },
+            "Disk": {
+                "additionalProperties": false,
+                "properties": {
+                    "connection_bus": {
+                        "type": "string"
+                    },
+                    "device_path": {
+                        "type": "string"
+                    },
+                    "ejectable": {
+                        "type": "boolean"
+                    },
+                    "id": {
+                        "type": "string"
+                    },
+                    "legacy_device_name": {
+                        "type": "string"
+                    },
+                    "legacy_device_path": {
+                        "type": "string"
+                    },
+                    "model": {
+                        "type": "string"
+                    },
+                    "partitions": {
+                        "items": {
+                            "$ref": "#/components/schemas/Partition"
+                        },
+                        "type": "array"
+                    },
+                    "removable": {
+                        "type": "boolean"
+                    },
+                    "revision": {
+                        "type": "string"
+                    },
+                    "seat": {
+                        "type": "string"
+                    },
+                    "serial": {
+                        "type": "string"
+                    },
+                    "size": {
+                        "format": "int64",
+                        "type": "integer"
+                    },
+                    "smart_info": {
+                        "$ref": "#/components/schemas/SmartInfo"
+                    },
+                    "vendor": {
+                        "type": "string"
+                    }
+                },
+                "type": "object"
+            },
+            "DiskHealth": {
+                "additionalProperties": false,
+                "properties": {
+                    "global": {
+                        "$ref": "#/components/schemas/GlobalDiskStats"
+                    },
+                    "per_disk_io": {
+                        "items": {
+                            "$ref": "#/components/schemas/DiskIOStats"
+                        },
+                        "type": [
+                            "array",
+                            "null"
+                        ]
+                    },
+                    "per_partition_info": {
+                        "additionalProperties": {
+                            "items": {
+                                "$ref": "#/components/schemas/PerPartitionInfo"
+                            },
+                            "type": [
+                                "array",
+                                "null"
+                            ]
+                        },
+                        "type": "object"
+                    }
+                },
+                "required": [
+                    "global",
+                    "per_disk_io",
+                    "per_partition_info"
+                ],
+                "type": "object"
+            },
+            "DiskIOStats": {
+                "additionalProperties": false,
+                "properties": {
+                    "device_description": {
+                        "type": "string"
+                    },
+                    "device_name": {
+                        "type": "string"
+                    },
+                    "read_iops": {
+                        "format": "double",
+                        "type": "number"
+                    },
+                    "read_latency_ms": {
+                        "format": "double",
+                        "type": "number"
+                    },
+                    "smart_data": {
+                        "$ref": "#/components/schemas/SmartInfo"
+                    },
+                    "write_iops": {
+                        "format": "double",
+                        "type": "number"
+                    },
+                    "write_latency_ms": {
+                        "format": "double",
+                        "type": "number"
+                    }
+                },
+                "required": [
+                    "device_name",
+                    "device_description",
+                    "read_iops",
+                    "write_iops",
+                    "read_latency_ms",
+                    "write_latency_ms"
+                ],
+                "type": "object"
+            },
+            "ErrorDetail": {
+                "additionalProperties": false,
+                "properties": {
+                    "location": {
+                        "description": "Where the error occurred, e.g. 'body.items[3].tags' or 'path.thing-id'",
+                        "type": "string"
+                    },
+                    "message": {
+                        "description": "Error message text",
+                        "type": "string"
+                    },
+                    "value": {
+                        "description": "The value at the given location"
+                    }
+                },
+                "type": "object"
+            },
+            "ErrorModel": {
+                "additionalProperties": false,
+                "properties": {
+                    "$schema": {
+                        "description": "A URL to the JSON Schema for this object.",
+                        "examples": [
+                            "https://example.com/schemas/ErrorModel.json"
+                        ],
+                        "format": "uri",
+                        "readOnly": true,
+                        "type": "string"
+                    },
+                    "detail": {
+                        "description": "A human-readable explanation specific to this occurrence of the problem.",
+                        "examples": [
+                            "Property foo is required but is missing."
+                        ],
+                        "type": "string"
+                    },
+                    "errors": {
+                        "description": "Optional list of individual error details",
+                        "items": {
+                            "$ref": "#/components/schemas/ErrorDetail"
+                        },
+                        "type": [
+                            "array",
+                            "null"
+                        ]
+                    },
+                    "instance": {
+                        "description": "A URI reference that identifies the specific occurrence of the problem.",
+                        "examples": [
+                            "https://example.com/error-log/abc123"
+                        ],
+                        "format": "uri",
+                        "type": "string"
+                    },
+                    "status": {
+                        "description": "HTTP status code",
+                        "examples": [
+                            400
+                        ],
+                        "format": "int64",
+                        "type": "integer"
+                    },
+                    "title": {
+                        "description": "A short, human-readable summary of the problem type. This value should not change between occurrences of the error.",
+                        "examples": [
+                            "Bad Request"
+                        ],
+                        "type": "string"
+                    },
+                    "type": {
+                        "default": "about:blank",
+                        "description": "A URI reference to human-readable documentation for the error.",
+                        "examples": [
+                            "https://example.com/errors/example"
+                        ],
+                        "format": "uri",
+                        "type": "string"
+                    }
+                },
+                "type": "object"
+            },
+            "FilesystemType": {
+                "additionalProperties": false,
+                "properties": {
+                    "customMountFlags": {
+                        "items": {
+                            "$ref": "#/components/schemas/MountFlag"
+                        },
+                        "type": [
+                            "array",
+                            "null"
+                        ]
+                    },
+                    "mountFlags": {
+                        "items": {
+                            "$ref": "#/components/schemas/MountFlag"
+                        },
+                        "type": [
+                            "array",
+                            "null"
+                        ]
+                    },
+                    "name": {
+                        "type": "string"
+                    },
+                    "type": {
+                        "type": "string"
+                    }
+                },
+                "required": [
+                    "name",
+                    "type",
+                    "mountFlags",
+                    "customMountFlags"
+                ],
+                "type": "object"
+            },
+            "GlobalDiskStats": {
+                "additionalProperties": false,
+                "properties": {
+                    "total_iops": {
+                        "format": "double",
+                        "type": "number"
+                    },
+                    "total_read_latency_ms": {
+                        "format": "double",
+                        "type": "number"
+                    },
+                    "total_write_latency_ms": {
+                        "format": "double",
+                        "type": "number"
+                    }
+                },
+                "required": [
+                    "total_iops",
+                    "total_read_latency_ms",
+                    "total_write_latency_ms"
+                ],
+                "type": "object"
+            },
+            "GlobalNicStats": {
+                "additionalProperties": false,
+                "properties": {
+                    "totalInboundTraffic": {
+                        "format": "double",
+                        "type": "number"
+                    },
+                    "totalOutboundTraffic": {
+                        "format": "double",
+                        "type": "number"
+                    }
+                },
+                "required": [
+                    "totalInboundTraffic",
+                    "totalOutboundTraffic"
+                ],
+                "type": "object"
+            },
+            "HealthPing": {
+                "additionalProperties": false,
+                "properties": {
+                    "$schema": {
+                        "description": "A URL to the JSON Schema for this object.",
+                        "examples": [
+                            "https://example.com/schemas/HealthPing.json"
+                        ],
+                        "format": "uri",
+                        "readOnly": true,
+                        "type": "string"
+                    },
+                    "addon_stats": {
+                        "$ref": "#/components/schemas/AddonStatsData"
+                    },
+                    "alive": {
+                        "type": "boolean"
+                    },
+                    "aliveTime": {
+                        "format": "int64",
+                        "type": "integer"
+                    },
+                    "dirty_tracking": {
+                        "$ref": "#/components/schemas/DataDirtyTracker"
+                    },
+                    "disk_health": {
+                        "$ref": "#/components/schemas/DiskHealth"
+                    },
+                    "last_error": {
+                        "type": "string"
+                    },
+                    "last_release": {
+                        "$ref": "#/components/schemas/ReleaseAsset"
+                    },
+                    "network_health": {
+                        "$ref": "#/components/schemas/NetworkStats"
+                    },
+                    "samba_process_status": {
+                        "$ref": "#/components/schemas/SambaProcessStatus"
+                    },
+                    "samba_status": {
+                        "$ref": "#/components/schemas/SambaStatus"
+                    },
+                    "uptime": {
+                        "format": "int64",
+                        "type": "integer"
+                    }
+                },
+                "required": [
+                    "alive",
+                    "aliveTime",
+                    "samba_process_status",
+                    "last_error",
+                    "dirty_tracking",
+                    "last_release",
+                    "addon_stats",
+                    "disk_health",
+                    "network_health",
+                    "samba_status",
+                    "uptime"
+                ],
+                "type": "object"
+            },
+            "InterfaceAddr": {
+                "additionalProperties": false,
+                "properties": {
+                    "addr": {
+                        "type": "string"
+                    }
+                },
+                "required": [
+                    "addr"
+                ],
+                "type": "object"
+            },
+            "InterfaceStat": {
+                "additionalProperties": false,
+                "properties": {
+                    "addrs": {
+                        "items": {
+                            "$ref": "#/components/schemas/InterfaceAddr"
+                        },
+                        "type": [
+                            "array",
+                            "null"
+                        ]
+                    },
+                    "flags": {
+                        "items": {
+                            "type": "string"
+                        },
+                        "type": [
+                            "array",
+                            "null"
+                        ]
+                    },
+                    "hardwareAddr": {
+                        "type": "string"
+                    },
+                    "index": {
+                        "format": "int64",
+                        "type": "integer"
+                    },
+                    "mtu": {
+                        "format": "int64",
+                        "type": "integer"
+                    },
+                    "name": {
+                        "type": "string"
+                    }
+                },
+                "required": [
+                    "index",
+                    "mtu",
+                    "name",
+                    "hardwareAddr",
+                    "flags",
+                    "addrs"
+                ],
+                "type": "object"
+            },
+            "Issue": {
+                "additionalProperties": false,
+                "properties": {
+                    "$schema": {
+                        "description": "A URL to the JSON Schema for this object.",
+                        "examples": [
+                            "https://example.com/schemas/Issue.json"
+                        ],
+                        "format": "uri",
+                        "readOnly": true,
+                        "type": "string"
+                    },
+                    "date": {
+                        "format": "date-time",
+                        "type": "string"
+                    },
+                    "description": {
+                        "type": "string"
+                    },
+                    "detailLink": {
+                        "type": "string"
+                    },
+                    "id": {
+                        "format": "int64",
+                        "minimum": 0,
+                        "type": "integer"
+                    },
+                    "ignored": {
+                        "type": "boolean"
+                    },
+                    "repeating": {
+                        "format": "int64",
+                        "minimum": 0,
+                        "type": "integer"
+                    },
+                    "resolutionLink": {
+                        "type": "string"
+                    },
+                    "severity": {
+                        "enum": [
+                            "error",
+                            "warning",
+                            "info",
+                            "success"
+                        ],
+                        "type": "string"
+                    },
+                    "title": {
+                        "type": "string"
+                    }
+                },
+                "required": [
+                    "id",
+                    "date",
+                    "title",
+                    "description",
+                    "repeating",
+                    "ignored"
+                ],
+                "type": "object"
+            },
+            "JsonPatchOp": {
+                "additionalProperties": false,
+                "properties": {
+                    "from": {
+                        "description": "JSON Pointer for the source of a move or copy",
+                        "type": "string"
+                    },
+                    "op": {
+                        "description": "Operation name",
+                        "enum": [
+                            "add",
+                            "remove",
+                            "replace",
+                            "move",
+                            "copy",
+                            "test"
+                        ],
+                        "type": "string"
+                    },
+                    "path": {
+                        "description": "JSON Pointer to the field being operated on, or the destination of a move/copy operation",
+                        "type": "string"
+                    },
+                    "value": {
+                        "description": "The value to set"
+                    }
+                },
+                "required": [
+                    "op",
+                    "path"
+                ],
+                "type": "object"
+            },
+            "MountFlag": {
+                "additionalProperties": false,
+                "properties": {
+                    "description": {
+                        "type": "string"
+                    },
+                    "name": {
+                        "type": "string"
+                    },
+                    "needsValue": {
+                        "type": "boolean"
+                    },
+                    "value": {
+                        "type": "string"
+                    },
+                    "value_description": {
+                        "type": "string"
+                    },
+                    "value_validation_regex": {
+                        "type": "string"
+                    }
+                },
+                "required": [
+                    "name"
+                ],
+                "type": "object"
+            },
+            "MountPointData": {
+                "additionalProperties": false,
+                "properties": {
+                    "$schema": {
+                        "description": "A URL to the JSON Schema for this object.",
+                        "examples": [
+                            "https://example.com/schemas/MountPointData.json"
+                        ],
+                        "format": "uri",
+                        "readOnly": true,
+                        "type": "string"
+                    },
+                    "custom_flags": {
+                        "items": {
+                            "$ref": "#/components/schemas/MountFlag"
+                        },
+                        "type": "array"
+                    },
+                    "device_id": {
+                        "type": "string"
+                    },
+                    "disk_label": {
+                        "type": "string"
+                    },
+                    "disk_serial": {
+                        "type": "string"
+                    },
+                    "disk_size": {
+                        "format": "int64",
+                        "minimum": 0,
+                        "type": "integer"
+                    },
+                    "flags": {
+                        "items": {
+                            "$ref": "#/components/schemas/MountFlag"
+                        },
+                        "type": "array"
+                    },
+                    "fstype": {
+                        "type": "string"
+                    },
+                    "invalid": {
+                        "type": "boolean"
+                    },
+                    "invalid_error": {
+                        "type": "string"
+                    },
+                    "is_mounted": {
+                        "type": "boolean"
+                    },
+                    "is_to_mount_at_startup": {
+                        "type": "boolean"
+                    },
+                    "is_write_supported": {
+                        "type": "boolean"
+                    },
+                    "partition": {
+                        "$ref": "#/components/schemas/Partition"
+                    },
+                    "path": {
+                        "type": "string"
+                    },
+                    "path_hash": {
+                        "type": "string"
+                    },
+                    "shares": {
+                        "items": {
+                            "$ref": "#/components/schemas/SharedResource"
+                        },
+                        "type": [
+                            "array",
+                            "null"
+                        ]
+                    },
+                    "time_machine_support": {
+                        "enum": [
+                            "unsupported",
+                            "supported",
+                            "experimental",
+                            "unknown"
+                        ],
+                        "type": "string"
+                    },
+                    "type": {
+                        "enum": [
+                            "HOST",
+                            "ADDON"
+                        ],
+                        "type": "string"
+                    },
+                    "warnings": {
+                        "type": "string"
+                    }
+                },
+                "required": [
+                    "path",
+                    "type"
+                ],
+                "type": "object"
+            },
+            "NetworkStats": {
+                "additionalProperties": false,
+                "properties": {
+                    "global": {
+                        "$ref": "#/components/schemas/GlobalNicStats"
+                    },
+                    "perNicIO": {
+                        "items": {
+                            "$ref": "#/components/schemas/NicIOStats"
+                        },
+                        "type": [
+                            "array",
+                            "null"
+                        ]
+                    }
+                },
+                "required": [
+                    "perNicIO",
+                    "global"
+                ],
+                "type": "object"
+            },
+            "NicIOStats": {
+                "additionalProperties": false,
+                "properties": {
+                    "deviceMaxSpeed": {
+                        "format": "int64",
+                        "type": "integer"
+                    },
+                    "deviceName": {
+                        "type": "string"
+                    },
+                    "inboundTraffic": {
+                        "format": "double",
+                        "type": "number"
+                    },
+                    "ip": {
+                        "type": "string"
+                    },
+                    "netmask": {
+                        "type": "string"
+                    },
+                    "outboundTraffic": {
+                        "format": "double",
+                        "type": "number"
+                    }
+                },
+                "required": [
+                    "deviceName",
+                    "deviceMaxSpeed",
+                    "inboundTraffic",
+                    "outboundTraffic"
+                ],
+                "type": "object"
+            },
+            "Partition": {
+                "additionalProperties": false,
+                "properties": {
+                    "device_path": {
+                        "type": "string"
+                    },
+                    "fs_type": {
+                        "type": "string"
+                    },
+                    "host_mount_point_data": {
+                        "items": {
+                            "$ref": "#/components/schemas/MountPointData"
+                        },
+                        "type": "array"
+                    },
+                    "id": {
+                        "type": "string"
+                    },
+                    "legacy_device_name": {
+                        "type": "string"
+                    },
+                    "legacy_device_path": {
+                        "type": "string"
+                    },
+                    "mount_point_data": {
+                        "items": {
+                            "$ref": "#/components/schemas/MountPointData"
+                        },
+                        "type": "array"
+                    },
+                    "name": {
+                        "type": "string"
+                    },
+                    "size": {
+                        "format": "int64",
+                        "type": "integer"
+                    },
+                    "system": {
+                        "type": "boolean"
+                    }
+                },
+                "type": "object"
+            },
+            "PerPartitionInfo": {
+                "additionalProperties": false,
+                "properties": {
+                    "device": {
+                        "type": "string"
+                    },
+                    "free_space_bytes": {
+                        "format": "int64",
+                        "minimum": 0,
+                        "type": "integer"
+                    },
+                    "fsck_needed": {
+                        "type": "boolean"
+                    },
+                    "fsck_supported": {
+                        "type": "boolean"
+                    },
+                    "fstype": {
+                        "type": "string"
+                    },
+                    "mount_point": {
+                        "type": "string"
+                    },
+                    "name": {
+                        "type": "string"
+                    },
+                    "total_space_bytes": {
+                        "format": "int64",
+                        "minimum": 0,
+                        "type": "integer"
+                    }
+                },
+                "required": [
+                    "mount_point",
+                    "device",
+                    "fstype",
+                    "free_space_bytes",
+                    "total_space_bytes",
+                    "fsck_needed",
+                    "fsck_supported"
+                ],
+                "type": "object"
+            },
+            "ProcessStatus": {
+                "additionalProperties": false,
+                "properties": {
+                    "connections": {
+                        "format": "int64",
+                        "type": "integer"
+                    },
+                    "cpu_percent": {
+                        "format": "double",
+                        "type": "number"
+                    },
+                    "create_time": {
+                        "format": "date-time",
+                        "type": "string"
+                    },
+                    "is_running": {
+                        "type": "boolean"
+                    },
+                    "memory_percent": {
+                        "format": "float",
+                        "type": "number"
+                    },
+                    "name": {
+                        "type": "string"
+                    },
+                    "open_files": {
+                        "format": "int64",
+                        "type": "integer"
+                    },
+                    "pid": {
+                        "format": "int32",
+                        "type": "integer"
+                    },
+                    "status": {
+                        "items": {
+                            "type": "string"
+                        },
+                        "type": [
+                            "array",
+                            "null"
+                        ]
+                    }
+                },
+                "required": [
+                    "pid",
+                    "name",
+                    "create_time",
+                    "cpu_percent",
+                    "memory_percent",
+                    "open_files",
+                    "connections",
+                    "status",
+                    "is_running"
+                ],
+                "type": "object"
+            },
+            "ReleaseAsset": {
+                "additionalProperties": false,
+                "properties": {
+                    "$schema": {
+                        "description": "A URL to the JSON Schema for this object.",
+                        "examples": [
+                            "https://example.com/schemas/ReleaseAsset.json"
+                        ],
+                        "format": "uri",
+                        "readOnly": true,
+                        "type": "string"
+                    },
+                    "arch_asset": {
+                        "$ref": "#/components/schemas/BinaryAsset"
+                    },
+                    "last_release": {
+                        "type": "string"
+                    }
+                },
+                "type": "object"
+            },
+            "ResolveIssueOutputBody": {
+                "additionalProperties": false,
+                "properties": {
+                    "$schema": {
+                        "description": "A URL to the JSON Schema for this object.",
+                        "examples": [
+                            "https://example.com/schemas/ResolveIssueOutputBody.json"
+                        ],
+                        "format": "uri",
+                        "readOnly": true,
+                        "type": "string"
+                    }
+                },
+                "type": "object"
+            },
+            "SambaProcessStatus": {
+                "additionalProperties": false,
+                "properties": {
+                    "nmbd": {
+                        "$ref": "#/components/schemas/ProcessStatus"
+                    },
+                    "smbd": {
+                        "$ref": "#/components/schemas/ProcessStatus"
+                    },
+                    "srat": {
+                        "$ref": "#/components/schemas/ProcessStatus"
+                    },
+                    "wsdd2": {
+                        "$ref": "#/components/schemas/ProcessStatus"
+                    }
+                },
+                "required": [
+                    "smbd",
+                    "nmbd",
+                    "wsdd2",
+                    "srat"
+                ],
+                "type": "object"
+            },
+            "SambaServerID": {
+                "additionalProperties": false,
+                "properties": {
+                    "pid": {
+                        "type": "string"
+                    },
+                    "task_id": {
+                        "type": "string"
+                    },
+                    "unique_id": {
+                        "type": "string"
+                    },
+                    "vnn": {
+                        "type": "string"
+                    }
+                },
+                "required": [
+                    "pid",
+                    "task_id",
+                    "vnn",
+                    "unique_id"
+                ],
+                "type": "object"
+            },
+            "SambaSession": {
+                "additionalProperties": false,
+                "properties": {
+                    "auth_time": {
+                        "type": "string"
+                    },
+                    "channels": {
+                        "additionalProperties": {
+                            "$ref": "#/components/schemas/Value"
+                        },
+                        "type": "object"
+                    },
+                    "creation_time": {
+                        "type": "string"
+                    },
+                    "encryption": {
+                        "$ref": "#/components/schemas/SambaSessionEncryptionStruct"
+                    },
+                    "gid": {
+                        "format": "int64",
+                        "minimum": 0,
+                        "type": "integer"
+                    },
+                    "groupname": {
+                        "type": "string"
+                    },
+                    "hostname": {
+                        "type": "string"
+                    },
+                    "remote_machine": {
+                        "type": "string"
+                    },
+                    "server_id": {
+                        "$ref": "#/components/schemas/SambaServerID"
+                    },
+                    "session_dialect": {
+                        "type": "string"
+                    },
+                    "session_id": {
+                        "type": "string"
+                    },
+                    "signing": {
+                        "$ref": "#/components/schemas/SambaSessionSigningStruct"
+                    },
+                    "uid": {
+                        "format": "int64",
+                        "minimum": 0,
+                        "type": "integer"
+                    },
+                    "username": {
+                        "type": "string"
+                    }
+                },
+                "required": [
+                    "session_id",
+                    "server_id",
+                    "uid",
+                    "gid",
+                    "username",
+                    "groupname",
+                    "creation_time",
+                    "auth_time",
+                    "remote_machine",
+                    "hostname",
+                    "session_dialect",
+                    "encryption",
+                    "signing",
+                    "channels"
+                ],
+                "type": "object"
+            },
+            "SambaSessionEncryptionStruct": {
+                "additionalProperties": false,
+                "properties": {
+                    "cipher": {
+                        "type": "string"
+                    },
+                    "degree": {
+                        "type": "string"
+                    }
+                },
+                "required": [
+                    "cipher",
+                    "degree"
+                ],
+                "type": "object"
+            },
+            "SambaSessionSigningStruct": {
+                "additionalProperties": false,
+                "properties": {
+                    "cipher": {
+                        "type": "string"
+                    },
+                    "degree": {
+                        "type": "string"
+                    }
+                },
+                "required": [
+                    "cipher",
+                    "degree"
+                ],
+                "type": "object"
+            },
+            "SambaStatus": {
+                "additionalProperties": false,
+                "properties": {
+                    "$schema": {
+                        "description": "A URL to the JSON Schema for this object.",
+                        "examples": [
+                            "https://example.com/schemas/SambaStatus.json"
+                        ],
+                        "format": "uri",
+                        "readOnly": true,
+                        "type": "string"
+                    },
+                    "sessions": {
+                        "additionalProperties": {
+                            "$ref": "#/components/schemas/SambaSession"
+                        },
+                        "type": "object"
+                    },
+                    "smb_conf": {
+                        "type": "string"
+                    },
+                    "tcons": {
+                        "additionalProperties": {
+                            "$ref": "#/components/schemas/SambaTcon"
+                        },
+                        "type": "object"
+                    },
+                    "timestamp": {
+                        "type": "string"
+                    },
+                    "version": {
+                        "type": "string"
+                    }
+                },
+                "required": [
+                    "timestamp",
+                    "version",
+                    "smb_conf",
+                    "sessions",
+                    "tcons"
+                ],
+                "type": "object"
+            },
+            "SambaTcon": {
+                "additionalProperties": false,
+                "properties": {
+                    "connected_at": {
+                        "type": "string"
+                    },
+                    "device": {
+                        "type": "string"
+                    },
+                    "encryption": {
+                        "$ref": "#/components/schemas/SambaTconEncryptionStruct"
+                    },
+                    "machine": {
+                        "type": "string"
+                    },
+                    "server_id": {
+                        "$ref": "#/components/schemas/SambaServerID"
+                    },
+                    "service": {
+                        "type": "string"
+                    },
+                    "session_id": {
+                        "type": "string"
+                    },
+                    "share": {
+                        "type": "string"
+                    },
+                    "signing": {
+                        "$ref": "#/components/schemas/SambaTconSigningStruct"
+                    },
+                    "tcon_id": {
+                        "type": "string"
+                    }
+                },
+                "required": [
+                    "tcon_id",
+                    "session_id",
+                    "share",
+                    "device",
+                    "service",
+                    "server_id",
+                    "machine",
+                    "connected_at",
+                    "encryption",
+                    "signing"
+                ],
+                "type": "object"
+            },
+            "SambaTconEncryptionStruct": {
+                "additionalProperties": false,
+                "properties": {
+                    "cipher": {
+                        "type": "string"
+                    },
+                    "degree": {
+                        "type": "string"
+                    }
+                },
+                "required": [
+                    "cipher",
+                    "degree"
+                ],
+                "type": "object"
+            },
+            "SambaTconSigningStruct": {
+                "additionalProperties": false,
+                "properties": {
+                    "cipher": {
+                        "type": "string"
+                    },
+                    "degree": {
+                        "type": "string"
+                    }
+                },
+                "required": [
+                    "cipher",
+                    "degree"
+                ],
+                "type": "object"
+            },
+            "Settings": {
+                "additionalProperties": false,
+                "properties": {
+                    "$schema": {
+                        "description": "A URL to the JSON Schema for this object.",
+                        "examples": [
+                            "https://example.com/schemas/Settings.json"
+                        ],
+                        "format": "uri",
+                        "readOnly": true,
+                        "type": "string"
+                    },
+                    "allow_hosts": {
+                        "items": {
+                            "type": "string"
+                        },
+                        "type": "array"
+                    },
+                    "bind_all_interfaces": {
+                        "type": "boolean"
+                    },
+                    "compatibility_mode": {
+                        "type": "boolean"
+                    },
+                    "export_stats_to_ha": {
+                        "default": true,
+                        "type": "boolean"
+                    },
+                    "hostname": {
+                        "type": "string"
+                    },
+                    "interfaces": {
+                        "items": {
+                            "type": "string"
+                        },
+                        "type": "array"
+                    },
+                    "local_master": {
+                        "default": true,
+                        "type": "boolean"
+                    },
+                    "log_level": {
+                        "type": "string"
+                    },
+                    "mountoptions": {
+                        "items": {
+                            "type": "string"
+                        },
+                        "type": [
+                            "array",
+                            "null"
+                        ]
+                    },
+                    "multi_channel": {
+                        "type": "boolean"
+                    },
+                    "smb_over_quic": {
+                        "default": true,
+                        "type": "boolean"
+                    },
+                    "telemetry_mode": {
+                        "enum": [
+                            "Ask",
+                            "All",
+                            "Errors",
+                            "Disabled"
+                        ],
+                        "type": "string"
+                    },
+                    "update_channel": {
+                        "enum": [
+                            "None",
+                            "Develop",
+                            "Release",
+                            "Prerelease"
+                        ],
+                        "type": "string"
+                    },
+                    "workgroup": {
+                        "type": "string"
+                    }
+                },
+                "type": "object"
+            },
+            "SharedResource": {
+                "additionalProperties": true,
+                "properties": {
+                    "$schema": {
+                        "description": "A URL to the JSON Schema for this object.",
+                        "examples": [
+                            "https://example.com/schemas/SharedResource.json"
+                        ],
+                        "format": "uri",
+                        "readOnly": true,
+                        "type": "string"
+                    },
+                    "disabled": {
+                        "type": "boolean"
+                    },
+                    "guest_ok": {
+                        "type": "boolean"
+                    },
+                    "ha_status": {
+                        "type": "string"
+                    },
+                    "invalid": {
+                        "type": "boolean"
+                    },
+                    "is_ha_mounted": {
+                        "type": "boolean"
+                    },
+                    "mount_point_data": {
+                        "$ref": "#/components/schemas/MountPointData"
+                    },
+                    "name": {
+                        "type": "string"
+                    },
+                    "recycle_bin_enabled": {
+                        "type": "boolean"
+                    },
+                    "ro_users": {
+                        "items": {
+                            "$ref": "#/components/schemas/User"
+                        },
+                        "type": [
+                            "array",
+                            "null"
+                        ]
+                    },
+                    "timemachine": {
+                        "type": "boolean"
+                    },
+                    "timemachine_max_size": {
+                        "type": "string"
+                    },
+                    "usage": {
+                        "enum": [
+                            "none",
+                            "backup",
+                            "media",
+                            "share",
+                            "internal"
+                        ],
+                        "type": "string"
+                    },
+                    "users": {
+                        "items": {
+                            "$ref": "#/components/schemas/User"
+                        },
+                        "type": [
+                            "array",
+                            "null"
+                        ]
+                    },
+                    "veto_files": {
+                        "items": {
+                            "type": "string"
+                        },
+                        "type": "array"
+                    }
+                },
+                "type": "object"
+            },
+            "SmartInfo": {
+                "additionalProperties": false,
+                "properties": {
+                    "disk_type": {
+                        "enum": [
+                            "SATA",
+                            "NVMe",
+                            "SCSI",
+                            "Unknown"
+                        ],
+                        "type": "string"
+                    },
+                    "others": {
+                        "additionalProperties": {
+                            "$ref": "#/components/schemas/SmartRangeValue"
+                        },
+                        "type": "object"
+                    },
+                    "power_cycle_count": {
+                        "$ref": "#/components/schemas/SmartRangeValue"
+                    },
+                    "power_on_hours": {
+                        "$ref": "#/components/schemas/SmartRangeValue"
+                    },
+                    "temperature": {
+                        "$ref": "#/components/schemas/SmartTempValue"
+                    }
+                },
+                "required": [
+                    "temperature",
+                    "power_on_hours",
+                    "power_cycle_count"
+                ],
+                "type": "object"
+            },
+            "SmartRangeValue": {
+                "additionalProperties": false,
+                "properties": {
+                    "code": {
+                        "format": "int64",
+                        "type": "integer"
+                    },
+                    "min": {
+                        "format": "int64",
+                        "type": "integer"
+                    },
+                    "thresholds": {
+                        "format": "int64",
+                        "type": "integer"
+                    },
+                    "value": {
+                        "format": "int64",
+                        "type": "integer"
+                    },
+                    "worst": {
+                        "format": "int64",
+                        "type": "integer"
+                    }
+                },
+                "required": [
+                    "value"
+                ],
+                "type": "object"
+            },
+            "SmartTempValue": {
+                "additionalProperties": false,
+                "properties": {
+                    "max": {
+                        "format": "int64",
+                        "type": "integer"
+                    },
+                    "min": {
+                        "format": "int64",
+                        "type": "integer"
+                    },
+                    "overtemp_counter": {
+                        "format": "int64",
+                        "type": "integer"
+                    },
+                    "value": {
+                        "format": "int64",
+                        "type": "integer"
+                    }
+                },
+                "required": [
+                    "value"
+                ],
+                "type": "object"
+            },
+            "SmbConf": {
+                "additionalProperties": false,
+                "properties": {
+                    "$schema": {
+                        "description": "A URL to the JSON Schema for this object.",
+                        "examples": [
+                            "https://example.com/schemas/SmbConf.json"
+                        ],
+                        "format": "uri",
+                        "readOnly": true,
+                        "type": "string"
+                    },
+                    "data": {
+                        "type": "string"
+                    }
+                },
+                "required": [
+                    "data"
+                ],
+                "type": "object"
+            },
+            "SystemCapabilities": {
+                "additionalProperties": false,
+                "properties": {
+                    "$schema": {
+                        "description": "A URL to the JSON Schema for this object.",
+                        "examples": [
+                            "https://example.com/schemas/SystemCapabilities.json"
+                        ],
+                        "format": "uri",
+                        "readOnly": true,
+                        "type": "string"
+                    },
+                    "has_kernel_module": {
+                        "description": "Whether QUIC kernel module is loaded",
+                        "type": "boolean"
+                    },
+                    "samba_version": {
+                        "description": "Installed Samba version",
+                        "type": "string"
+                    },
+                    "samba_version_sufficient": {
+                        "description": "Whether Samba version \u003e= 4.23.0",
+                        "type": "boolean"
+                    },
+                    "supports_quic": {
+                        "description": "Whether SMB over QUIC is supported",
+                        "type": "boolean"
+                    },
+                    "unsupported_reason": {
+                        "description": "Reason why QUIC is not supported",
+                        "type": "string"
+                    }
+                },
+                "required": [
+                    "supports_quic",
+                    "has_kernel_module",
+                    "samba_version",
+                    "samba_version_sufficient"
+                ],
+                "type": "object"
+            },
+            "UpdateProgress": {
+                "additionalProperties": false,
+                "properties": {
+                    "$schema": {
+                        "description": "A URL to the JSON Schema for this object.",
+                        "examples": [
+                            "https://example.com/schemas/UpdateProgress.json"
+                        ],
+                        "format": "uri",
+                        "readOnly": true,
+                        "type": "string"
+                    },
+                    "error_message": {
+                        "type": "string"
+                    },
+                    "last_release": {
+                        "type": "string"
+                    },
+                    "progress": {
+                        "format": "int64",
+                        "type": "integer"
+                    },
+                    "update_process_state": {
+                        "enum": [
+                            "Idle",
+                            "Checking",
+                            "NoUpgrde",
+                            "UpgradeAvailable",
+                            "Downloading",
+                            "DownloadComplete",
+                            "Extracting",
+                            "ExtractComplete",
+                            "Installing",
+                            "NeedRestart",
+                            "Error"
+                        ],
+                        "type": "string"
+                    }
+                },
+                "type": "object"
+            },
+            "User": {
+                "additionalProperties": true,
+                "properties": {
+                    "$schema": {
+                        "description": "A URL to the JSON Schema for this object.",
+                        "examples": [
+                            "https://example.com/schemas/User.json"
+                        ],
+                        "format": "uri",
+                        "readOnly": true,
+                        "type": "string"
+                    },
+                    "is_admin": {
+                        "default": false,
+                        "type": "boolean"
+                    },
+                    "password": {
+                        "type": "string"
+                    },
+                    "ro_shares": {
+                        "items": {
+                            "type": "string"
+                        },
+                        "type": [
+                            "array",
+                            "null"
+                        ]
+                    },
+                    "rw_shares": {
+                        "items": {
+                            "type": "string"
+                        },
+                        "type": [
+                            "array",
+                            "null"
+                        ]
+                    },
+                    "username": {
+                        "maxLength": 30,
+                        "pattern": "[a-z]+",
+                        "type": "string"
+                    }
+                },
+                "required": [
+                    "username"
+                ],
+                "type": "object"
+            },
+            "Value": {
+                "additionalProperties": false,
+                "properties": {
+                    "channel_id": {
+                        "type": "string"
+                    },
+                    "creation_time": {
+                        "type": "string"
+                    },
+                    "local_address": {
+                        "type": "string"
+                    },
+                    "remote_address": {
+                        "type": "string"
+                    }
+                },
+                "required": [
+                    "channel_id",
+                    "creation_time",
+                    "local_address",
+                    "remote_address"
+                ],
+                "type": "object"
+            },
+            "Welcome": {
+                "additionalProperties": false,
+                "properties": {
+                    "active_clients": {
+                        "format": "int32",
+                        "type": "integer"
+                    },
+                    "build_version": {
+                        "type": "string"
+                    },
+                    "machine_id": {
+                        "type": "string"
+                    },
+                    "message": {
+                        "type": "string"
+                    },
+                    "protected_mode": {
+                        "type": "boolean"
+                    },
+                    "read_only": {
+                        "type": "boolean"
+                    },
+                    "secure_mode": {
+                        "type": "boolean"
+                    },
+                    "startTime": {
+                        "format": "int64",
+                        "type": "integer"
+                    },
+                    "supported_events": {
+                        "items": {
+                            "enum": [
+                                "hello",
+                                "updating",
+                                "volumes",
+                                "heartbeat",
+                                "share"
+                            ],
+                            "type": "string"
+                        },
+                        "type": [
+                            "array",
+                            "null"
+                        ]
+                    },
+                    "update_channel": {
+                        "enum": [
+                            "None",
+                            "Develop",
+                            "Release",
+                            "Prerelease"
+                        ],
+                        "type": "string"
+                    }
+                },
+                "required": [
+                    "message",
+                    "active_clients",
+                    "supported_events",
+                    "update_channel",
+                    "build_version",
+                    "secure_mode",
+                    "protected_mode",
+                    "read_only",
+                    "startTime"
+                ],
+                "type": "object"
+            }
+        },
+        "securitySchemes": {
+            "ApiKeyAuth": {
+                "description": "HomeAssistant Supervisor Token",
+                "in": "header",
+                "name": "X-Supervisor-Token",
+                "type": "apiKey"
+            }
+        }
+    },
+    "info": {
+        "contact": {
+            "email": "lucio.tarantino@gmail.com",
+            "name": "Lucio Tarantino",
+            "url": "https://github.com/dianlight"
+        },
+        "description": "This are samba rest admin API",
+        "license": {
+            "name": "Apache 2.0",
+            "url": "http://www.apache.org/licenses/LICENSE-2.0.html"
+        },
+        "title": "SRAT API",
+        "version": "1.0.0"
+    },
+    "openapi": "3.1.0",
+    "paths": {
+        "/api/capabilities": {
+            "get": {
+                "operationId": "get-api-capabilities",
+                "parameters": [
+                    {
+                        "$ref": "#/components/parameters/X-Span-Id"
+                    },
+                    {
+                        "$ref": "#/components/parameters/X-Trace-Id"
+                    }
+                ],
+                "responses": {
+                    "200": {
+                        "content": {
+                            "application/json": {
+                                "schema": {
+                                    "$ref": "#/components/schemas/SystemCapabilities"
+                                }
+                            }
+                        },
+                        "description": "OK",
+                        "headers": {
+                            "X-Span-Id": {
+                                "$ref": "#/components/headers/X-Span-Id"
+                            },
+                            "X-Trace-Id": {
+                                "$ref": "#/components/headers/X-Trace-Id"
+                            }
+                        }
+                    },
+                    "4xx": {
+                        "content": {
+                            "application/problem+json": {
+                                "schema": {
+                                    "$ref": "#/components/schemas/ErrorModel"
+                                }
+                            }
+                        },
+                        "description": "Error",
+                        "headers": {
+                            "X-Span-Id": {
+                                "$ref": "#/components/headers/X-Span-Id"
+                            },
+                            "X-Trace-Id": {
+                                "$ref": "#/components/headers/X-Trace-Id"
+                            }
+                        }
+                    },
+                    "default": {
+                        "content": {
+                            "application/problem+json": {
+                                "schema": {
+                                    "$ref": "#/components/schemas/ErrorModel"
+                                }
+                            }
+                        },
+                        "description": "Error",
+                        "headers": {
+                            "X-Span-Id": {
+                                "$ref": "#/components/headers/X-Span-Id"
+                            },
+                            "X-Trace-Id": {
+                                "$ref": "#/components/headers/X-Trace-Id"
+                            }
+                        }
+                    }
+                },
+                "summary": "Get API capabilities",
+                "tags": [
+                    "system"
+                ]
+            }
+        },
+        "/api/filesystems": {
+            "get": {
+                "operationId": "list-api-filesystems",
+                "parameters": [
+                    {
+                        "$ref": "#/components/parameters/X-Span-Id"
+                    },
+                    {
+                        "$ref": "#/components/parameters/X-Trace-Id"
+                    }
+                ],
+                "responses": {
+                    "200": {
+                        "content": {
+                            "application/json": {
+                                "schema": {
+                                    "items": {
+                                        "$ref": "#/components/schemas/FilesystemType"
+                                    },
+                                    "type": [
+                                        "array",
+                                        "null"
+                                    ]
+                                }
+                            }
+                        },
+                        "description": "OK",
+                        "headers": {
+                            "X-Span-Id": {
+                                "$ref": "#/components/headers/X-Span-Id"
+                            },
+                            "X-Trace-Id": {
+                                "$ref": "#/components/headers/X-Trace-Id"
+                            }
+                        }
+                    },
+                    "4xx": {
+                        "content": {
+                            "application/problem+json": {
+                                "schema": {
+                                    "$ref": "#/components/schemas/ErrorModel"
+                                }
+                            }
+                        },
+                        "description": "Error",
+                        "headers": {
+                            "X-Span-Id": {
+                                "$ref": "#/components/headers/X-Span-Id"
+                            },
+                            "X-Trace-Id": {
+                                "$ref": "#/components/headers/X-Trace-Id"
+                            }
+                        }
+                    },
+                    "default": {
+                        "content": {
+                            "application/problem+json": {
+                                "schema": {
+                                    "$ref": "#/components/schemas/ErrorModel"
+                                }
+                            }
+                        },
+                        "description": "Error",
+                        "headers": {
+                            "X-Span-Id": {
+                                "$ref": "#/components/headers/X-Span-Id"
+                            },
+                            "X-Trace-Id": {
+                                "$ref": "#/components/headers/X-Trace-Id"
+                            }
+                        }
+                    }
+                },
+                "summary": "List API filesystems",
+                "tags": [
+                    "system"
+                ]
+            }
+        },
+        "/api/health": {
+            "get": {
+                "operationId": "get-api-health",
+                "parameters": [
+                    {
+                        "$ref": "#/components/parameters/X-Span-Id"
+                    },
+                    {
+                        "$ref": "#/components/parameters/X-Trace-Id"
+                    }
+                ],
+                "responses": {
+                    "200": {
+                        "content": {
+                            "application/json": {
+                                "schema": {
+                                    "$ref": "#/components/schemas/HealthPing"
+                                }
+                            }
+                        },
+                        "description": "OK",
+                        "headers": {
+                            "X-Span-Id": {
+                                "$ref": "#/components/headers/X-Span-Id"
+                            },
+                            "X-Trace-Id": {
+                                "$ref": "#/components/headers/X-Trace-Id"
+                            }
+                        }
+                    },
+                    "4xx": {
+                        "content": {
+                            "application/problem+json": {
+                                "schema": {
+                                    "$ref": "#/components/schemas/ErrorModel"
+                                }
+                            }
+                        },
+                        "description": "Error",
+                        "headers": {
+                            "X-Span-Id": {
+                                "$ref": "#/components/headers/X-Span-Id"
+                            },
+                            "X-Trace-Id": {
+                                "$ref": "#/components/headers/X-Trace-Id"
+                            }
+                        }
+                    },
+                    "default": {
+                        "content": {
+                            "application/problem+json": {
+                                "schema": {
+                                    "$ref": "#/components/schemas/ErrorModel"
+                                }
+                            }
+                        },
+                        "description": "Error",
+                        "headers": {
+                            "X-Span-Id": {
+                                "$ref": "#/components/headers/X-Span-Id"
+                            },
+                            "X-Trace-Id": {
+                                "$ref": "#/components/headers/X-Trace-Id"
+                            }
+                        }
+                    }
+                },
+                "summary": "Get API health",
+                "tags": [
+                    "system"
+                ]
+            }
+        },
+        "/api/hostname": {
+            "get": {
+                "operationId": "get-api-hostname",
+                "parameters": [
+                    {
+                        "$ref": "#/components/parameters/X-Span-Id"
+                    },
+                    {
+                        "$ref": "#/components/parameters/X-Trace-Id"
+                    }
+                ],
+                "responses": {
+                    "200": {
+                        "content": {
+                            "application/json": {
+                                "schema": {
+                                    "type": "string"
+                                }
+                            }
+                        },
+                        "description": "OK",
+                        "headers": {
+                            "X-Span-Id": {
+                                "$ref": "#/components/headers/X-Span-Id"
+                            },
+                            "X-Trace-Id": {
+                                "$ref": "#/components/headers/X-Trace-Id"
+                            }
+                        }
+                    },
+                    "4xx": {
+                        "content": {
+                            "application/problem+json": {
+                                "schema": {
+                                    "$ref": "#/components/schemas/ErrorModel"
+                                }
+                            }
+                        },
+                        "description": "Error",
+                        "headers": {
+                            "X-Span-Id": {
+                                "$ref": "#/components/headers/X-Span-Id"
+                            },
+                            "X-Trace-Id": {
+                                "$ref": "#/components/headers/X-Trace-Id"
+                            }
+                        }
+                    },
+                    "default": {
+                        "content": {
+                            "application/problem+json": {
+                                "schema": {
+                                    "$ref": "#/components/schemas/ErrorModel"
+                                }
+                            }
+                        },
+                        "description": "Error",
+                        "headers": {
+                            "X-Span-Id": {
+                                "$ref": "#/components/headers/X-Span-Id"
+                            },
+                            "X-Trace-Id": {
+                                "$ref": "#/components/headers/X-Trace-Id"
+                            }
+                        }
+                    }
+                },
+                "summary": "Get API hostname",
+                "tags": [
+                    "system"
+                ]
+            }
+        },
+        "/api/issues": {
+            "get": {
+                "operationId": "get-issues",
+                "parameters": [
+                    {
+                        "$ref": "#/components/parameters/X-Span-Id"
+                    },
+                    {
+                        "$ref": "#/components/parameters/X-Trace-Id"
+                    }
+                ],
+                "responses": {
+                    "200": {
+                        "content": {
+                            "application/json": {
+                                "schema": {
+                                    "items": {
+                                        "$ref": "#/components/schemas/Issue"
+                                    },
+                                    "type": [
+                                        "array",
+                                        "null"
+                                    ]
+                                }
+                            }
+                        },
+                        "description": "OK",
+                        "headers": {
+                            "X-Span-Id": {
+                                "$ref": "#/components/headers/X-Span-Id"
+                            },
+                            "X-Trace-Id": {
+                                "$ref": "#/components/headers/X-Trace-Id"
+                            }
+                        }
+                    },
+                    "4xx": {
+                        "content": {
+                            "application/problem+json": {
+                                "schema": {
+                                    "$ref": "#/components/schemas/ErrorModel"
+                                }
+                            }
+                        },
+                        "description": "Error",
+                        "headers": {
+                            "X-Span-Id": {
+                                "$ref": "#/components/headers/X-Span-Id"
+                            },
+                            "X-Trace-Id": {
+                                "$ref": "#/components/headers/X-Trace-Id"
+                            }
+                        }
+                    },
+                    "default": {
+                        "content": {
+                            "application/problem+json": {
+                                "schema": {
+                                    "$ref": "#/components/schemas/ErrorModel"
+                                }
+                            }
+                        },
+                        "description": "Error",
+                        "headers": {
+                            "X-Span-Id": {
+                                "$ref": "#/components/headers/X-Span-Id"
+                            },
+                            "X-Trace-Id": {
+                                "$ref": "#/components/headers/X-Trace-Id"
+                            }
+                        }
+                    }
+                },
+                "summary": "Get all open issues",
+                "tags": [
+                    "Issues"
+                ]
+            },
+            "post": {
+                "operationId": "create-issue",
+                "parameters": [
+                    {
+                        "$ref": "#/components/parameters/X-Span-Id"
+                    },
+                    {
+                        "$ref": "#/components/parameters/X-Trace-Id"
+                    }
+                ],
+                "requestBody": {
+                    "content": {
+                        "application/json": {
+                            "schema": {
+                                "$ref": "#/components/schemas/Issue"
+                            }
+                        }
+                    },
+                    "required": true
+                },
+                "responses": {
+                    "200": {
+                        "content": {
+                            "application/json": {
+                                "schema": {
+                                    "$ref": "#/components/schemas/Issue"
+                                }
+                            }
+                        },
+                        "description": "OK",
+                        "headers": {
+                            "X-Span-Id": {
+                                "$ref": "#/components/headers/X-Span-Id"
+                            },
+                            "X-Trace-Id": {
+                                "$ref": "#/components/headers/X-Trace-Id"
+                            }
+                        }
+                    },
+                    "4xx": {
+                        "content": {
+                            "application/problem+json": {
+                                "schema": {
+                                    "$ref": "#/components/schemas/ErrorModel"
+                                }
+                            }
+                        },
+                        "description": "Error",
+                        "headers": {
+                            "X-Span-Id": {
+                                "$ref": "#/components/headers/X-Span-Id"
+                            },
+                            "X-Trace-Id": {
+                                "$ref": "#/components/headers/X-Trace-Id"
+                            }
+                        }
+                    },
+                    "default": {
+                        "content": {
+                            "application/problem+json": {
+                                "schema": {
+                                    "$ref": "#/components/schemas/ErrorModel"
+                                }
+                            }
+                        },
+                        "description": "Error",
+                        "headers": {
+                            "X-Span-Id": {
+                                "$ref": "#/components/headers/X-Span-Id"
+                            },
+                            "X-Trace-Id": {
+                                "$ref": "#/components/headers/X-Trace-Id"
+                            }
+                        }
+                    }
+                },
+                "summary": "Create a new issue",
+                "tags": [
+                    "Issues"
+                ]
+            }
+        },
+        "/api/issues/{id}": {
+            "delete": {
+                "operationId": "resolve-issue",
+                "parameters": [
+                    {
+                        "in": "path",
+                        "name": "id",
+                        "required": true,
+                        "schema": {
+                            "format": "int64",
+                            "minimum": 0,
+                            "type": "integer"
+                        }
+                    },
+                    {
+                        "$ref": "#/components/parameters/X-Span-Id"
+                    },
+                    {
+                        "$ref": "#/components/parameters/X-Trace-Id"
+                    }
+                ],
+                "responses": {
+                    "200": {
+                        "content": {
+                            "application/json": {
+                                "schema": {
+                                    "$ref": "#/components/schemas/ResolveIssueOutputBody"
+                                }
+                            }
+                        },
+                        "description": "OK",
+                        "headers": {
+                            "X-Span-Id": {
+                                "$ref": "#/components/headers/X-Span-Id"
+                            },
+                            "X-Trace-Id": {
+                                "$ref": "#/components/headers/X-Trace-Id"
+                            }
+                        }
+                    },
+                    "4xx": {
+                        "content": {
+                            "application/problem+json": {
+                                "schema": {
+                                    "$ref": "#/components/schemas/ErrorModel"
+                                }
+                            }
+                        },
+                        "description": "Error",
+                        "headers": {
+                            "X-Span-Id": {
+                                "$ref": "#/components/headers/X-Span-Id"
+                            },
+                            "X-Trace-Id": {
+                                "$ref": "#/components/headers/X-Trace-Id"
+                            }
+                        }
+                    },
+                    "default": {
+                        "content": {
+                            "application/problem+json": {
+                                "schema": {
+                                    "$ref": "#/components/schemas/ErrorModel"
+                                }
+                            }
+                        },
+                        "description": "Error",
+                        "headers": {
+                            "X-Span-Id": {
+                                "$ref": "#/components/headers/X-Span-Id"
+                            },
+                            "X-Trace-Id": {
+                                "$ref": "#/components/headers/X-Trace-Id"
+                            }
+                        }
+                    }
+                },
+                "summary": "Resolve an issue",
+                "tags": [
+                    "Issues"
+                ]
+            },
+            "put": {
+                "operationId": "update-issue",
+                "parameters": [
+                    {
+                        "in": "path",
+                        "name": "id",
+                        "required": true,
+                        "schema": {
+                            "format": "int64",
+                            "minimum": 0,
+                            "type": "integer"
+                        }
+                    },
+                    {
+                        "$ref": "#/components/parameters/X-Span-Id"
+                    },
+                    {
+                        "$ref": "#/components/parameters/X-Trace-Id"
+                    }
+                ],
+                "requestBody": {
+                    "content": {
+                        "application/json": {
+                            "schema": {
+                                "$ref": "#/components/schemas/Issue"
+                            }
+                        }
+                    },
+                    "required": true
+                },
+                "responses": {
+                    "200": {
+                        "content": {
+                            "application/json": {
+                                "schema": {
+                                    "$ref": "#/components/schemas/Issue"
+                                }
+                            }
+                        },
+                        "description": "OK",
+                        "headers": {
+                            "X-Span-Id": {
+                                "$ref": "#/components/headers/X-Span-Id"
+                            },
+                            "X-Trace-Id": {
+                                "$ref": "#/components/headers/X-Trace-Id"
+                            }
+                        }
+                    },
+                    "4xx": {
+                        "content": {
+                            "application/problem+json": {
+                                "schema": {
+                                    "$ref": "#/components/schemas/ErrorModel"
+                                }
+                            }
+                        },
+                        "description": "Error",
+                        "headers": {
+                            "X-Span-Id": {
+                                "$ref": "#/components/headers/X-Span-Id"
+                            },
+                            "X-Trace-Id": {
+                                "$ref": "#/components/headers/X-Trace-Id"
+                            }
+                        }
+                    },
+                    "default": {
+                        "content": {
+                            "application/problem+json": {
+                                "schema": {
+                                    "$ref": "#/components/schemas/ErrorModel"
+                                }
+                            }
+                        },
+                        "description": "Error",
+                        "headers": {
+                            "X-Span-Id": {
+                                "$ref": "#/components/headers/X-Span-Id"
+                            },
+                            "X-Trace-Id": {
+                                "$ref": "#/components/headers/X-Trace-Id"
+                            }
+                        }
+                    }
+                },
+                "summary": "Update an issue",
+                "tags": [
+                    "Issues"
+                ]
+            }
+        },
+        "/api/nics": {
+            "get": {
+                "operationId": "list-api-nics",
+                "parameters": [
+                    {
+                        "$ref": "#/components/parameters/X-Span-Id"
+                    },
+                    {
+                        "$ref": "#/components/parameters/X-Trace-Id"
+                    }
+                ],
+                "responses": {
+                    "200": {
+                        "content": {
+                            "application/json": {
+                                "schema": {
+                                    "items": {
+                                        "$ref": "#/components/schemas/InterfaceStat"
+                                    },
+                                    "type": [
+                                        "array",
+                                        "null"
+                                    ]
+                                }
+                            }
+                        },
+                        "description": "OK",
+                        "headers": {
+                            "X-Span-Id": {
+                                "$ref": "#/components/headers/X-Span-Id"
+                            },
+                            "X-Trace-Id": {
+                                "$ref": "#/components/headers/X-Trace-Id"
+                            }
+                        }
+                    },
+                    "4xx": {
+                        "content": {
+                            "application/problem+json": {
+                                "schema": {
+                                    "$ref": "#/components/schemas/ErrorModel"
+                                }
+                            }
+                        },
+                        "description": "Error",
+                        "headers": {
+                            "X-Span-Id": {
+                                "$ref": "#/components/headers/X-Span-Id"
+                            },
+                            "X-Trace-Id": {
+                                "$ref": "#/components/headers/X-Trace-Id"
+                            }
+                        }
+                    },
+                    "default": {
+                        "content": {
+                            "application/problem+json": {
+                                "schema": {
+                                    "$ref": "#/components/schemas/ErrorModel"
+                                }
+                            }
+                        },
+                        "description": "Error",
+                        "headers": {
+                            "X-Span-Id": {
+                                "$ref": "#/components/headers/X-Span-Id"
+                            },
+                            "X-Trace-Id": {
+                                "$ref": "#/components/headers/X-Trace-Id"
+                            }
+                        }
+                    }
+                },
+                "summary": "List API nics",
+                "tags": [
+                    "system"
+                ]
+            }
+        },
+        "/api/restart": {
+            "put": {
+                "operationId": "put-api-restart",
+                "parameters": [
+                    {
+                        "$ref": "#/components/parameters/X-Span-Id"
+                    },
+                    {
+                        "$ref": "#/components/parameters/X-Trace-Id"
+                    }
+                ],
+                "responses": {
+                    "204": {
+                        "description": "No Content",
+                        "headers": {
+                            "X-Span-Id": {
+                                "$ref": "#/components/headers/X-Span-Id"
+                            },
+                            "X-Trace-Id": {
+                                "$ref": "#/components/headers/X-Trace-Id"
+                            }
+                        }
+                    },
+                    "4xx": {
+                        "content": {
+                            "application/problem+json": {
+                                "schema": {
+                                    "$ref": "#/components/schemas/ErrorModel"
+                                }
+                            }
+                        },
+                        "description": "Error",
+                        "headers": {
+                            "X-Span-Id": {
+                                "$ref": "#/components/headers/X-Span-Id"
+                            },
+                            "X-Trace-Id": {
+                                "$ref": "#/components/headers/X-Trace-Id"
+                            }
+                        }
+                    },
+                    "default": {
+                        "content": {
+                            "application/problem+json": {
+                                "schema": {
+                                    "$ref": "#/components/schemas/ErrorModel"
+                                }
+                            }
+                        },
+                        "description": "Error",
+                        "headers": {
+                            "X-Span-Id": {
+                                "$ref": "#/components/headers/X-Span-Id"
+                            },
+                            "X-Trace-Id": {
+                                "$ref": "#/components/headers/X-Trace-Id"
+                            }
+                        }
+                    }
+                },
+                "summary": "Put API restart",
+                "tags": [
+                    "system"
+                ]
+            }
+        },
+        "/api/samba/apply": {
+            "put": {
+                "operationId": "put-api-samba-apply",
+                "parameters": [
+                    {
+                        "$ref": "#/components/parameters/X-Span-Id"
+                    },
+                    {
+                        "$ref": "#/components/parameters/X-Trace-Id"
+                    }
+                ],
+                "responses": {
+                    "204": {
+                        "description": "No Content",
+                        "headers": {
+                            "X-Span-Id": {
+                                "$ref": "#/components/headers/X-Span-Id"
+                            },
+                            "X-Trace-Id": {
+                                "$ref": "#/components/headers/X-Trace-Id"
+                            }
+                        }
+                    },
+                    "4xx": {
+                        "content": {
+                            "application/problem+json": {
+                                "schema": {
+                                    "$ref": "#/components/schemas/ErrorModel"
+                                }
+                            }
+                        },
+                        "description": "Error",
+                        "headers": {
+                            "X-Span-Id": {
+                                "$ref": "#/components/headers/X-Span-Id"
+                            },
+                            "X-Trace-Id": {
+                                "$ref": "#/components/headers/X-Trace-Id"
+                            }
+                        }
+                    },
+                    "default": {
+                        "content": {
+                            "application/problem+json": {
+                                "schema": {
+                                    "$ref": "#/components/schemas/ErrorModel"
+                                }
+                            }
+                        },
+                        "description": "Error",
+                        "headers": {
+                            "X-Span-Id": {
+                                "$ref": "#/components/headers/X-Span-Id"
+                            },
+                            "X-Trace-Id": {
+                                "$ref": "#/components/headers/X-Trace-Id"
+                            }
+                        }
+                    }
+                },
+                "summary": "Put API samba apply",
+                "tags": [
+                    "samba"
+                ]
+            }
+        },
+        "/api/samba/config": {
+            "get": {
+                "operationId": "get-api-samba-config",
+                "parameters": [
+                    {
+                        "$ref": "#/components/parameters/X-Span-Id"
+                    },
+                    {
+                        "$ref": "#/components/parameters/X-Trace-Id"
+                    }
+                ],
+                "responses": {
+                    "200": {
+                        "content": {
+                            "application/json": {
+                                "schema": {
+                                    "$ref": "#/components/schemas/SmbConf"
+                                }
+                            }
+                        },
+                        "description": "OK",
+                        "headers": {
+                            "X-Span-Id": {
+                                "$ref": "#/components/headers/X-Span-Id"
+                            },
+                            "X-Trace-Id": {
+                                "$ref": "#/components/headers/X-Trace-Id"
+                            }
+                        }
+                    },
+                    "4xx": {
+                        "content": {
+                            "application/problem+json": {
+                                "schema": {
+                                    "$ref": "#/components/schemas/ErrorModel"
+                                }
+                            }
+                        },
+                        "description": "Error",
+                        "headers": {
+                            "X-Span-Id": {
+                                "$ref": "#/components/headers/X-Span-Id"
+                            },
+                            "X-Trace-Id": {
+                                "$ref": "#/components/headers/X-Trace-Id"
+                            }
+                        }
+                    },
+                    "default": {
+                        "content": {
+                            "application/problem+json": {
+                                "schema": {
+                                    "$ref": "#/components/schemas/ErrorModel"
+                                }
+                            }
+                        },
+                        "description": "Error",
+                        "headers": {
+                            "X-Span-Id": {
+                                "$ref": "#/components/headers/X-Span-Id"
+                            },
+                            "X-Trace-Id": {
+                                "$ref": "#/components/headers/X-Trace-Id"
+                            }
+                        }
+                    }
+                },
+                "summary": "Get API samba config",
+                "tags": [
+                    "samba"
+                ]
+            }
+        },
+        "/api/samba/status": {
+            "get": {
+                "operationId": "get-api-samba-status",
+                "parameters": [
+                    {
+                        "$ref": "#/components/parameters/X-Trace-Id"
+                    },
+                    {
+                        "$ref": "#/components/parameters/X-Span-Id"
+                    }
+                ],
+                "responses": {
+                    "200": {
+                        "content": {
+                            "application/json": {
+                                "schema": {
+                                    "$ref": "#/components/schemas/SambaStatus"
+                                }
+                            }
+                        },
+                        "description": "OK",
+                        "headers": {
+                            "X-Span-Id": {
+                                "$ref": "#/components/headers/X-Span-Id"
+                            },
+                            "X-Trace-Id": {
+                                "$ref": "#/components/headers/X-Trace-Id"
+                            }
+                        }
+                    },
+                    "4xx": {
+                        "content": {
+                            "application/problem+json": {
+                                "schema": {
+                                    "$ref": "#/components/schemas/ErrorModel"
+                                }
+                            }
+                        },
+                        "description": "Error",
+                        "headers": {
+                            "X-Span-Id": {
+                                "$ref": "#/components/headers/X-Span-Id"
+                            },
+                            "X-Trace-Id": {
+                                "$ref": "#/components/headers/X-Trace-Id"
+                            }
+                        }
+                    },
+                    "default": {
+                        "content": {
+                            "application/problem+json": {
+                                "schema": {
+                                    "$ref": "#/components/schemas/ErrorModel"
+                                }
+                            }
+                        },
+                        "description": "Error",
+                        "headers": {
+                            "X-Span-Id": {
+                                "$ref": "#/components/headers/X-Span-Id"
+                            },
+                            "X-Trace-Id": {
+                                "$ref": "#/components/headers/X-Trace-Id"
+                            }
+                        }
+                    }
+                },
+                "summary": "Get API samba status",
+                "tags": [
+                    "samba"
+                ]
+            }
+        },
+        "/api/settings": {
+            "get": {
+                "operationId": "get-api-settings",
+                "parameters": [
+                    {
+                        "$ref": "#/components/parameters/X-Span-Id"
+                    },
+                    {
+                        "$ref": "#/components/parameters/X-Trace-Id"
+                    }
+                ],
+                "responses": {
+                    "200": {
+                        "content": {
+                            "application/json": {
+                                "schema": {
+                                    "$ref": "#/components/schemas/Settings"
+                                }
+                            }
+                        },
+                        "description": "OK",
+                        "headers": {
+                            "X-Span-Id": {
+                                "$ref": "#/components/headers/X-Span-Id"
+                            },
+                            "X-Trace-Id": {
+                                "$ref": "#/components/headers/X-Trace-Id"
+                            }
+                        }
+                    },
+                    "4xx": {
+                        "content": {
+                            "application/problem+json": {
+                                "schema": {
+                                    "$ref": "#/components/schemas/ErrorModel"
+                                }
+                            }
+                        },
+                        "description": "Error",
+                        "headers": {
+                            "X-Span-Id": {
+                                "$ref": "#/components/headers/X-Span-Id"
+                            },
+                            "X-Trace-Id": {
+                                "$ref": "#/components/headers/X-Trace-Id"
+                            }
+                        }
+                    },
+                    "default": {
+                        "content": {
+                            "application/problem+json": {
+                                "schema": {
+                                    "$ref": "#/components/schemas/ErrorModel"
+                                }
+                            }
+                        },
+                        "description": "Error",
+                        "headers": {
+                            "X-Span-Id": {
+                                "$ref": "#/components/headers/X-Span-Id"
+                            },
+                            "X-Trace-Id": {
+                                "$ref": "#/components/headers/X-Trace-Id"
+                            }
+                        }
+                    }
+                },
+                "summary": "Get API settings",
+                "tags": [
+                    "system"
+                ]
+            },
+            "patch": {
+                "description": "Partial update operation supporting both JSON Merge Patch \u0026 JSON Patch updates.",
+                "operationId": "patch-api-settings",
+                "parameters": [
+                    {
+                        "$ref": "#/components/parameters/X-Span-Id"
+                    },
+                    {
+                        "$ref": "#/components/parameters/X-Trace-Id"
+                    }
+                ],
+                "requestBody": {
+                    "content": {
+                        "application/json-patch+json": {
+                            "schema": {
+                                "items": {
+                                    "$ref": "#/components/schemas/JsonPatchOp"
+                                },
+                                "type": [
+                                    "array",
+                                    "null"
+                                ]
+                            }
+                        },
+                        "application/merge-patch+json": {
+                            "schema": {
+                                "additionalProperties": false,
+                                "properties": {
+                                    "$schema": {
+                                        "description": "A URL to the JSON Schema for this object.",
+                                        "examples": [
+                                            "https://example.com/schemas/Settings.json"
+                                        ],
+                                        "format": "uri",
+                                        "readOnly": true,
+                                        "type": "string"
+                                    },
+                                    "allow_hosts": {
+                                        "items": {
+                                            "type": "string"
+                                        },
+                                        "type": "array"
+                                    },
+                                    "bind_all_interfaces": {
+                                        "type": "boolean"
+                                    },
+                                    "compatibility_mode": {
+                                        "type": "boolean"
+                                    },
+                                    "export_stats_to_ha": {
+                                        "default": true,
+                                        "type": "boolean"
+                                    },
+                                    "hostname": {
+                                        "type": "string"
+                                    },
+                                    "interfaces": {
+                                        "items": {
+                                            "type": "string"
+                                        },
+                                        "type": "array"
+                                    },
+                                    "local_master": {
+                                        "default": true,
+                                        "type": "boolean"
+                                    },
+                                    "log_level": {
+                                        "type": "string"
+                                    },
+                                    "mountoptions": {
+                                        "items": {
+                                            "type": "string"
+                                        },
+                                        "type": "array"
+                                    },
+                                    "multi_channel": {
+                                        "type": "boolean"
+                                    },
+                                    "smb_over_quic": {
+                                        "default": true,
+                                        "type": "boolean"
+                                    },
+                                    "telemetry_mode": {
+                                        "enum": [
+                                            "Ask",
+                                            "All",
+                                            "Errors",
+                                            "Disabled"
+                                        ],
+                                        "type": "string"
+                                    },
+                                    "update_channel": {
+                                        "enum": [
+                                            "None",
+                                            "Develop",
+                                            "Release",
+                                            "Prerelease"
+                                        ],
+                                        "type": "string"
+                                    },
+                                    "workgroup": {
+                                        "type": "string"
+                                    }
+                                },
+                                "type": "object"
+                            }
+                        },
+                        "application/merge-patch+shorthand": {
+                            "schema": {
+                                "additionalProperties": false,
+                                "properties": {
+                                    "$schema": {
+                                        "description": "A URL to the JSON Schema for this object.",
+                                        "examples": [
+                                            "https://example.com/schemas/Settings.json"
+                                        ],
+                                        "format": "uri",
+                                        "readOnly": true,
+                                        "type": "string"
+                                    },
+                                    "allow_hosts": {
+                                        "items": {
+                                            "type": "string"
+                                        },
+                                        "type": "array"
+                                    },
+                                    "bind_all_interfaces": {
+                                        "type": "boolean"
+                                    },
+                                    "compatibility_mode": {
+                                        "type": "boolean"
+                                    },
+                                    "export_stats_to_ha": {
+                                        "default": true,
+                                        "type": "boolean"
+                                    },
+                                    "hostname": {
+                                        "type": "string"
+                                    },
+                                    "interfaces": {
+                                        "items": {
+                                            "type": "string"
+                                        },
+                                        "type": "array"
+                                    },
+                                    "local_master": {
+                                        "default": true,
+                                        "type": "boolean"
+                                    },
+                                    "log_level": {
+                                        "type": "string"
+                                    },
+                                    "mountoptions": {
+                                        "items": {
+                                            "type": "string"
+                                        },
+                                        "type": "array"
+                                    },
+                                    "multi_channel": {
+                                        "type": "boolean"
+                                    },
+                                    "smb_over_quic": {
+                                        "default": true,
+                                        "type": "boolean"
+                                    },
+                                    "telemetry_mode": {
+                                        "enum": [
+                                            "Ask",
+                                            "All",
+                                            "Errors",
+                                            "Disabled"
+                                        ],
+                                        "type": "string"
+                                    },
+                                    "update_channel": {
+                                        "enum": [
+                                            "None",
+                                            "Develop",
+                                            "Release",
+                                            "Prerelease"
+                                        ],
+                                        "type": "string"
+                                    },
+                                    "workgroup": {
+                                        "type": "string"
+                                    }
+                                },
+                                "type": "object"
+                            }
+                        }
+                    },
+                    "required": true
+                },
+                "responses": {
+                    "200": {
+                        "content": {
+                            "application/json": {
+                                "schema": {
+                                    "$ref": "#/components/schemas/Settings"
+                                }
+                            }
+                        },
+                        "description": "OK",
+                        "headers": {
+                            "X-Span-Id": {
+                                "$ref": "#/components/headers/X-Span-Id"
+                            },
+                            "X-Trace-Id": {
+                                "$ref": "#/components/headers/X-Trace-Id"
+                            }
+                        }
+                    },
+                    "4xx": {
+                        "content": {
+                            "application/problem+json": {
+                                "schema": {
+                                    "$ref": "#/components/schemas/ErrorModel"
+                                }
+                            }
+                        },
+                        "description": "Error",
+                        "headers": {
+                            "X-Span-Id": {
+                                "$ref": "#/components/headers/X-Span-Id"
+                            },
+                            "X-Trace-Id": {
+                                "$ref": "#/components/headers/X-Trace-Id"
+                            }
+                        }
+                    },
+                    "default": {
+                        "content": {
+                            "application/problem+json": {
+                                "schema": {
+                                    "$ref": "#/components/schemas/ErrorModel"
+                                }
+                            }
+                        },
+                        "description": "Error",
+                        "headers": {
+                            "X-Span-Id": {
+                                "$ref": "#/components/headers/X-Span-Id"
+                            },
+                            "X-Trace-Id": {
+                                "$ref": "#/components/headers/X-Trace-Id"
+                            }
+                        }
+                    }
+                },
+                "summary": "Patch api-settings",
+                "tags": [
+                    "system"
+                ]
+            },
+            "put": {
+                "operationId": "put-api-settings",
+                "parameters": [
+                    {
+                        "$ref": "#/components/parameters/X-Span-Id"
+                    },
+                    {
+                        "$ref": "#/components/parameters/X-Trace-Id"
+                    }
+                ],
+                "requestBody": {
+                    "content": {
+                        "application/json": {
+                            "schema": {
+                                "$ref": "#/components/schemas/Settings"
+                            }
+                        }
+                    },
+                    "required": true
+                },
+                "responses": {
+                    "200": {
+                        "content": {
+                            "application/json": {
+                                "schema": {
+                                    "$ref": "#/components/schemas/Settings"
+                                }
+                            }
+                        },
+                        "description": "OK",
+                        "headers": {
+                            "X-Span-Id": {
+                                "$ref": "#/components/headers/X-Span-Id"
+                            },
+                            "X-Trace-Id": {
+                                "$ref": "#/components/headers/X-Trace-Id"
+                            }
+                        }
+                    },
+                    "4xx": {
+                        "content": {
+                            "application/problem+json": {
+                                "schema": {
+                                    "$ref": "#/components/schemas/ErrorModel"
+                                }
+                            }
+                        },
+                        "description": "Error",
+                        "headers": {
+                            "X-Span-Id": {
+                                "$ref": "#/components/headers/X-Span-Id"
+                            },
+                            "X-Trace-Id": {
+                                "$ref": "#/components/headers/X-Trace-Id"
+                            }
+                        }
+                    },
+                    "default": {
+                        "content": {
+                            "application/problem+json": {
+                                "schema": {
+                                    "$ref": "#/components/schemas/ErrorModel"
+                                }
+                            }
+                        },
+                        "description": "Error",
+                        "headers": {
+                            "X-Span-Id": {
+                                "$ref": "#/components/headers/X-Span-Id"
+                            },
+                            "X-Trace-Id": {
+                                "$ref": "#/components/headers/X-Trace-Id"
+                            }
+                        }
+                    }
+                },
+                "summary": "Put API settings",
+                "tags": [
+                    "system"
+                ]
+            }
+        },
+        "/api/share": {
+            "post": {
+                "operationId": "post-api-share",
+                "parameters": [
+                    {
+                        "$ref": "#/components/parameters/X-Span-Id"
+                    },
+                    {
+                        "$ref": "#/components/parameters/X-Trace-Id"
+                    }
+                ],
+                "requestBody": {
+                    "content": {
+                        "application/json": {
+                            "schema": {
+                                "$ref": "#/components/schemas/SharedResource"
+                            }
+                        }
+                    },
+                    "required": true
+                },
+                "responses": {
+                    "200": {
+                        "content": {
+                            "application/json": {
+                                "schema": {
+                                    "$ref": "#/components/schemas/SharedResource"
+                                }
+                            }
+                        },
+                        "description": "OK",
+                        "headers": {
+                            "X-Span-Id": {
+                                "$ref": "#/components/headers/X-Span-Id"
+                            },
+                            "X-Trace-Id": {
+                                "$ref": "#/components/headers/X-Trace-Id"
+                            }
+                        }
+                    },
+                    "4xx": {
+                        "content": {
+                            "application/problem+json": {
+                                "schema": {
+                                    "$ref": "#/components/schemas/ErrorModel"
+                                }
+                            }
+                        },
+                        "description": "Error",
+                        "headers": {
+                            "X-Span-Id": {
+                                "$ref": "#/components/headers/X-Span-Id"
+                            },
+                            "X-Trace-Id": {
+                                "$ref": "#/components/headers/X-Trace-Id"
+                            }
+                        }
+                    },
+                    "default": {
+                        "content": {
+                            "application/problem+json": {
+                                "schema": {
+                                    "$ref": "#/components/schemas/ErrorModel"
+                                }
+                            }
+                        },
+                        "description": "Error",
+                        "headers": {
+                            "X-Span-Id": {
+                                "$ref": "#/components/headers/X-Span-Id"
+                            },
+                            "X-Trace-Id": {
+                                "$ref": "#/components/headers/X-Trace-Id"
+                            }
+                        }
+                    }
+                },
+                "summary": "Post API share",
+                "tags": [
+                    "share"
+                ]
+            }
+        },
+        "/api/share/{share_name}": {
+            "delete": {
+                "operationId": "delete-api-share-by-share-name",
+                "parameters": [
+                    {
+                        "description": "Name of the share",
+                        "example": "world",
+                        "in": "path",
+                        "name": "share_name",
+                        "required": true,
+                        "schema": {
+                            "description": "Name of the share",
+                            "examples": [
+                                "world"
+                            ],
+                            "maxLength": 128,
+                            "type": "string"
+                        }
+                    },
+                    {
+                        "$ref": "#/components/parameters/X-Span-Id"
+                    },
+                    {
+                        "$ref": "#/components/parameters/X-Trace-Id"
+                    }
+                ],
+                "responses": {
+                    "204": {
+                        "description": "No Content",
+                        "headers": {
+                            "X-Span-Id": {
+                                "$ref": "#/components/headers/X-Span-Id"
+                            },
+                            "X-Trace-Id": {
+                                "$ref": "#/components/headers/X-Trace-Id"
+                            }
+                        }
+                    },
+                    "4xx": {
+                        "content": {
+                            "application/problem+json": {
+                                "schema": {
+                                    "$ref": "#/components/schemas/ErrorModel"
+                                }
+                            }
+                        },
+                        "description": "Error",
+                        "headers": {
+                            "X-Span-Id": {
+                                "$ref": "#/components/headers/X-Span-Id"
+                            },
+                            "X-Trace-Id": {
+                                "$ref": "#/components/headers/X-Trace-Id"
+                            }
+                        }
+                    },
+                    "default": {
+                        "content": {
+                            "application/problem+json": {
+                                "schema": {
+                                    "$ref": "#/components/schemas/ErrorModel"
+                                }
+                            }
+                        },
+                        "description": "Error",
+                        "headers": {
+                            "X-Span-Id": {
+                                "$ref": "#/components/headers/X-Span-Id"
+                            },
+                            "X-Trace-Id": {
+                                "$ref": "#/components/headers/X-Trace-Id"
+                            }
+                        }
+                    }
+                },
+                "summary": "Delete API share by share name",
+                "tags": [
+                    "share"
+                ]
+            },
+            "get": {
+                "operationId": "get-api-share-by-share-name",
+                "parameters": [
+                    {
+                        "description": "Name of the share",
+                        "example": "world",
+                        "in": "path",
+                        "name": "share_name",
+                        "required": true,
+                        "schema": {
+                            "description": "Name of the share",
+                            "examples": [
+                                "world"
+                            ],
+                            "maxLength": 30,
+                            "type": "string"
+                        }
+                    },
+                    {
+                        "$ref": "#/components/parameters/X-Span-Id"
+                    },
+                    {
+                        "$ref": "#/components/parameters/X-Trace-Id"
+                    }
+                ],
+                "responses": {
+                    "200": {
+                        "content": {
+                            "application/json": {
+                                "schema": {
+                                    "$ref": "#/components/schemas/SharedResource"
+                                }
+                            }
+                        },
+                        "description": "OK",
+                        "headers": {
+                            "X-Span-Id": {
+                                "$ref": "#/components/headers/X-Span-Id"
+                            },
+                            "X-Trace-Id": {
+                                "$ref": "#/components/headers/X-Trace-Id"
+                            }
+                        }
+                    },
+                    "4xx": {
+                        "content": {
+                            "application/problem+json": {
+                                "schema": {
+                                    "$ref": "#/components/schemas/ErrorModel"
+                                }
+                            }
+                        },
+                        "description": "Error",
+                        "headers": {
+                            "X-Span-Id": {
+                                "$ref": "#/components/headers/X-Span-Id"
+                            },
+                            "X-Trace-Id": {
+                                "$ref": "#/components/headers/X-Trace-Id"
+                            }
+                        }
+                    },
+                    "default": {
+                        "content": {
+                            "application/problem+json": {
+                                "schema": {
+                                    "$ref": "#/components/schemas/ErrorModel"
+                                }
+                            }
+                        },
+                        "description": "Error",
+                        "headers": {
+                            "X-Span-Id": {
+                                "$ref": "#/components/headers/X-Span-Id"
+                            },
+                            "X-Trace-Id": {
+                                "$ref": "#/components/headers/X-Trace-Id"
+                            }
+                        }
+                    }
+                },
+                "summary": "Get API share by share name",
+                "tags": [
+                    "share"
+                ]
+            },
+            "patch": {
+                "description": "Partial update operation supporting both JSON Merge Patch \u0026 JSON Patch updates.",
+                "operationId": "patch-api-share-by-share-name",
+                "parameters": [
+                    {
+                        "description": "Name of the share",
+                        "example": "world",
+                        "in": "path",
+                        "name": "share_name",
+                        "required": true,
+                        "schema": {
+                            "description": "Name of the share",
+                            "examples": [
+                                "world"
+                            ],
+                            "maxLength": 128,
+                            "type": "string"
+                        }
+                    },
+                    {
+                        "$ref": "#/components/parameters/X-Span-Id"
+                    },
+                    {
+                        "$ref": "#/components/parameters/X-Trace-Id"
+                    }
+                ],
+                "requestBody": {
+                    "content": {
+                        "application/json-patch+json": {
+                            "schema": {
+                                "items": {
+                                    "$ref": "#/components/schemas/JsonPatchOp"
+                                },
+                                "type": [
+                                    "array",
+                                    "null"
+                                ]
+                            }
+                        },
+                        "application/merge-patch+json": {
+                            "schema": {
+                                "additionalProperties": true,
+                                "properties": {
+                                    "$schema": {
+                                        "description": "A URL to the JSON Schema for this object.",
+                                        "examples": [
+                                            "https://example.com/schemas/SharedResource.json"
+                                        ],
+                                        "format": "uri",
+                                        "readOnly": true,
+                                        "type": "string"
+                                    },
+                                    "disabled": {
+                                        "type": "boolean"
+                                    },
+                                    "guest_ok": {
+                                        "type": "boolean"
+                                    },
+                                    "ha_status": {
+                                        "type": "string"
+                                    },
+                                    "invalid": {
+                                        "type": "boolean"
+                                    },
+                                    "is_ha_mounted": {
+                                        "type": "boolean"
+                                    },
+                                    "mount_point_data": {},
+                                    "name": {
+                                        "type": "string"
+                                    },
+                                    "recycle_bin_enabled": {
+                                        "type": "boolean"
+                                    },
+                                    "ro_users": {
+                                        "items": {},
+                                        "type": "array"
+                                    },
+                                    "timemachine": {
+                                        "type": "boolean"
+                                    },
+                                    "timemachine_max_size": {
+                                        "type": "string"
+                                    },
+                                    "usage": {
+                                        "enum": [
+                                            "none",
+                                            "backup",
+                                            "media",
+                                            "share",
+                                            "internal"
+                                        ],
+                                        "type": "string"
+                                    },
+                                    "users": {
+                                        "items": {},
+                                        "type": "array"
+                                    },
+                                    "veto_files": {
+                                        "items": {
+                                            "type": "string"
+                                        },
+                                        "type": "array"
+                                    }
+                                },
+                                "type": "object"
+                            }
+                        },
+                        "application/merge-patch+shorthand": {
+                            "schema": {
+                                "additionalProperties": true,
+                                "properties": {
+                                    "$schema": {
+                                        "description": "A URL to the JSON Schema for this object.",
+                                        "examples": [
+                                            "https://example.com/schemas/SharedResource.json"
+                                        ],
+                                        "format": "uri",
+                                        "readOnly": true,
+                                        "type": "string"
+                                    },
+                                    "disabled": {
+                                        "type": "boolean"
+                                    },
+                                    "guest_ok": {
+                                        "type": "boolean"
+                                    },
+                                    "ha_status": {
+                                        "type": "string"
+                                    },
+                                    "invalid": {
+                                        "type": "boolean"
+                                    },
+                                    "is_ha_mounted": {
+                                        "type": "boolean"
+                                    },
+                                    "mount_point_data": {},
+                                    "name": {
+                                        "type": "string"
+                                    },
+                                    "recycle_bin_enabled": {
+                                        "type": "boolean"
+                                    },
+                                    "ro_users": {
+                                        "items": {},
+                                        "type": "array"
+                                    },
+                                    "timemachine": {
+                                        "type": "boolean"
+                                    },
+                                    "timemachine_max_size": {
+                                        "type": "string"
+                                    },
+                                    "usage": {
+                                        "enum": [
+                                            "none",
+                                            "backup",
+                                            "media",
+                                            "share",
+                                            "internal"
+                                        ],
+                                        "type": "string"
+                                    },
+                                    "users": {
+                                        "items": {},
+                                        "type": "array"
+                                    },
+                                    "veto_files": {
+                                        "items": {
+                                            "type": "string"
+                                        },
+                                        "type": "array"
+                                    }
+                                },
+                                "type": "object"
+                            }
+                        }
+                    },
+                    "required": true
+                },
+                "responses": {
+                    "200": {
+                        "content": {
+                            "application/json": {
+                                "schema": {
+                                    "$ref": "#/components/schemas/SharedResource"
+                                }
+                            }
+                        },
+                        "description": "OK",
+                        "headers": {
+                            "X-Span-Id": {
+                                "$ref": "#/components/headers/X-Span-Id"
+                            },
+                            "X-Trace-Id": {
+                                "$ref": "#/components/headers/X-Trace-Id"
+                            }
+                        }
+                    },
+                    "4xx": {
+                        "content": {
+                            "application/problem+json": {
+                                "schema": {
+                                    "$ref": "#/components/schemas/ErrorModel"
+                                }
+                            }
+                        },
+                        "description": "Error",
+                        "headers": {
+                            "X-Span-Id": {
+                                "$ref": "#/components/headers/X-Span-Id"
+                            },
+                            "X-Trace-Id": {
+                                "$ref": "#/components/headers/X-Trace-Id"
+                            }
+                        }
+                    },
+                    "default": {
+                        "content": {
+                            "application/problem+json": {
+                                "schema": {
+                                    "$ref": "#/components/schemas/ErrorModel"
+                                }
+                            }
+                        },
+                        "description": "Error",
+                        "headers": {
+                            "X-Span-Id": {
+                                "$ref": "#/components/headers/X-Span-Id"
+                            },
+                            "X-Trace-Id": {
+                                "$ref": "#/components/headers/X-Trace-Id"
+                            }
+                        }
+                    }
+                },
+                "summary": "Patch api-share-by-share-name",
+                "tags": [
+                    "share"
+                ]
+            },
+            "put": {
+                "operationId": "put-api-share-by-share-name",
+                "parameters": [
+                    {
+                        "description": "Name of the share",
+                        "example": "world",
+                        "in": "path",
+                        "name": "share_name",
+                        "required": true,
+                        "schema": {
+                            "description": "Name of the share",
+                            "examples": [
+                                "world"
+                            ],
+                            "maxLength": 128,
+                            "type": "string"
+                        }
+                    },
+                    {
+                        "$ref": "#/components/parameters/X-Span-Id"
+                    },
+                    {
+                        "$ref": "#/components/parameters/X-Trace-Id"
+                    }
+                ],
+                "requestBody": {
+                    "content": {
+                        "application/json": {
+                            "schema": {
+                                "$ref": "#/components/schemas/SharedResource"
+                            }
+                        }
+                    },
+                    "required": true
+                },
+                "responses": {
+                    "200": {
+                        "content": {
+                            "application/json": {
+                                "schema": {
+                                    "$ref": "#/components/schemas/SharedResource"
+                                }
+                            }
+                        },
+                        "description": "OK",
+                        "headers": {
+                            "X-Span-Id": {
+                                "$ref": "#/components/headers/X-Span-Id"
+                            },
+                            "X-Trace-Id": {
+                                "$ref": "#/components/headers/X-Trace-Id"
+                            }
+                        }
+                    },
+                    "4xx": {
+                        "content": {
+                            "application/problem+json": {
+                                "schema": {
+                                    "$ref": "#/components/schemas/ErrorModel"
+                                }
+                            }
+                        },
+                        "description": "Error",
+                        "headers": {
+                            "X-Span-Id": {
+                                "$ref": "#/components/headers/X-Span-Id"
+                            },
+                            "X-Trace-Id": {
+                                "$ref": "#/components/headers/X-Trace-Id"
+                            }
+                        }
+                    },
+                    "default": {
+                        "content": {
+                            "application/problem+json": {
+                                "schema": {
+                                    "$ref": "#/components/schemas/ErrorModel"
+                                }
+                            }
+                        },
+                        "description": "Error",
+                        "headers": {
+                            "X-Span-Id": {
+                                "$ref": "#/components/headers/X-Span-Id"
+                            },
+                            "X-Trace-Id": {
+                                "$ref": "#/components/headers/X-Trace-Id"
+                            }
+                        }
+                    }
+                },
+                "summary": "Put API share by share name",
+                "tags": [
+                    "share"
+                ]
+            }
+        },
+        "/api/share/{share_name}/disable": {
+            "put": {
+                "operationId": "put-api-share-by-share-name-disable",
+                "parameters": [
+                    {
+                        "description": "Name of the share to disable",
+                        "in": "path",
+                        "name": "share_name",
+                        "required": true,
+                        "schema": {
+                            "description": "Name of the share to disable",
+                            "maxLength": 128,
+                            "type": "string"
+                        }
+                    },
+                    {
+                        "$ref": "#/components/parameters/X-Span-Id"
+                    },
+                    {
+                        "$ref": "#/components/parameters/X-Trace-Id"
+                    }
+                ],
+                "responses": {
+                    "200": {
+                        "content": {
+                            "application/json": {
+                                "schema": {
+                                    "$ref": "#/components/schemas/SharedResource"
+                                }
+                            }
+                        },
+                        "description": "OK",
+                        "headers": {
+                            "X-Span-Id": {
+                                "$ref": "#/components/headers/X-Span-Id"
+                            },
+                            "X-Trace-Id": {
+                                "$ref": "#/components/headers/X-Trace-Id"
+                            }
+                        }
+                    },
+                    "4xx": {
+                        "content": {
+                            "application/problem+json": {
+                                "schema": {
+                                    "$ref": "#/components/schemas/ErrorModel"
+                                }
+                            }
+                        },
+                        "description": "Error",
+                        "headers": {
+                            "X-Span-Id": {
+                                "$ref": "#/components/headers/X-Span-Id"
+                            },
+                            "X-Trace-Id": {
+                                "$ref": "#/components/headers/X-Trace-Id"
+                            }
+                        }
+                    },
+                    "default": {
+                        "content": {
+                            "application/problem+json": {
+                                "schema": {
+                                    "$ref": "#/components/schemas/ErrorModel"
+                                }
+                            }
+                        },
+                        "description": "Error",
+                        "headers": {
+                            "X-Span-Id": {
+                                "$ref": "#/components/headers/X-Span-Id"
+                            },
+                            "X-Trace-Id": {
+                                "$ref": "#/components/headers/X-Trace-Id"
+                            }
+                        }
+                    }
+                },
+                "summary": "Put API share by share name disable",
+                "tags": [
+                    "share"
+                ]
+            }
+        },
+        "/api/share/{share_name}/enable": {
+            "put": {
+                "operationId": "put-api-share-by-share-name-enable",
+                "parameters": [
+                    {
+                        "description": "Name of the share to enable",
+                        "in": "path",
+                        "name": "share_name",
+                        "required": true,
+                        "schema": {
+                            "description": "Name of the share to enable",
+                            "maxLength": 128,
+                            "type": "string"
+                        }
+                    },
+                    {
+                        "$ref": "#/components/parameters/X-Span-Id"
+                    },
+                    {
+                        "$ref": "#/components/parameters/X-Trace-Id"
+                    }
+                ],
+                "responses": {
+                    "200": {
+                        "content": {
+                            "application/json": {
+                                "schema": {
+                                    "$ref": "#/components/schemas/SharedResource"
+                                }
+                            }
+                        },
+                        "description": "OK",
+                        "headers": {
+                            "X-Span-Id": {
+                                "$ref": "#/components/headers/X-Span-Id"
+                            },
+                            "X-Trace-Id": {
+                                "$ref": "#/components/headers/X-Trace-Id"
+                            }
+                        }
+                    },
+                    "4xx": {
+                        "content": {
+                            "application/problem+json": {
+                                "schema": {
+                                    "$ref": "#/components/schemas/ErrorModel"
+                                }
+                            }
+                        },
+                        "description": "Error",
+                        "headers": {
+                            "X-Span-Id": {
+                                "$ref": "#/components/headers/X-Span-Id"
+                            },
+                            "X-Trace-Id": {
+                                "$ref": "#/components/headers/X-Trace-Id"
+                            }
+                        }
+                    },
+                    "default": {
+                        "content": {
+                            "application/problem+json": {
+                                "schema": {
+                                    "$ref": "#/components/schemas/ErrorModel"
+                                }
+                            }
+                        },
+                        "description": "Error",
+                        "headers": {
+                            "X-Span-Id": {
+                                "$ref": "#/components/headers/X-Span-Id"
+                            },
+                            "X-Trace-Id": {
+                                "$ref": "#/components/headers/X-Trace-Id"
+                            }
+                        }
+                    }
+                },
+                "summary": "Put API share by share name enable",
+                "tags": [
+                    "share"
+                ]
+            }
+        },
+        "/api/shares": {
+            "get": {
+                "operationId": "list-api-shares",
+                "parameters": [
+                    {
+                        "$ref": "#/components/parameters/X-Span-Id"
+                    },
+                    {
+                        "$ref": "#/components/parameters/X-Trace-Id"
+                    }
+                ],
+                "responses": {
+                    "200": {
+                        "content": {
+                            "application/json": {
+                                "schema": {
+                                    "items": {
+                                        "$ref": "#/components/schemas/SharedResource"
+                                    },
+                                    "type": [
+                                        "array",
+                                        "null"
+                                    ]
+                                }
+                            }
+                        },
+                        "description": "OK",
+                        "headers": {
+                            "X-Span-Id": {
+                                "$ref": "#/components/headers/X-Span-Id"
+                            },
+                            "X-Trace-Id": {
+                                "$ref": "#/components/headers/X-Trace-Id"
+                            }
+                        }
+                    },
+                    "4xx": {
+                        "content": {
+                            "application/problem+json": {
+                                "schema": {
+                                    "$ref": "#/components/schemas/ErrorModel"
+                                }
+                            }
+                        },
+                        "description": "Error",
+                        "headers": {
+                            "X-Span-Id": {
+                                "$ref": "#/components/headers/X-Span-Id"
+                            },
+                            "X-Trace-Id": {
+                                "$ref": "#/components/headers/X-Trace-Id"
+                            }
+                        }
+                    },
+                    "default": {
+                        "content": {
+                            "application/problem+json": {
+                                "schema": {
+                                    "$ref": "#/components/schemas/ErrorModel"
+                                }
+                            }
+                        },
+                        "description": "Error",
+                        "headers": {
+                            "X-Span-Id": {
+                                "$ref": "#/components/headers/X-Span-Id"
+                            },
+                            "X-Trace-Id": {
+                                "$ref": "#/components/headers/X-Trace-Id"
+                            }
+                        }
+                    }
+                },
+                "summary": "List API shares",
+                "tags": [
+                    "share"
+                ]
+            }
+        },
+        "/api/sse": {
+            "get": {
+                "operationId": "sse",
+                "parameters": [
+                    {
+                        "$ref": "#/components/parameters/X-Span-Id"
+                    },
+                    {
+                        "$ref": "#/components/parameters/X-Trace-Id"
+                    }
+                ],
+                "responses": {
+                    "200": {
+                        "content": {
+                            "text/event-stream": {
+                                "schema": {
+                                    "description": "Each oneOf object in the array represents one possible Server Sent Events (SSE) message, serialized as UTF-8 text according to the SSE specification.",
+                                    "items": {
+                                        "oneOf": [
+                                            {
+                                                "properties": {
+                                                    "data": {
+                                                        "$ref": "#/components/schemas/HealthPing"
+                                                    },
+                                                    "event": {
+                                                        "const": "heartbeat",
+                                                        "description": "The event name.",
+                                                        "type": "string"
+                                                    },
+                                                    "id": {
+                                                        "description": "The event ID.",
+                                                        "type": "integer"
+                                                    },
+                                                    "retry": {
+                                                        "description": "The retry time in milliseconds.",
+                                                        "type": "integer"
+                                                    }
+                                                },
+                                                "required": [
+                                                    "data",
+                                                    "event"
+                                                ],
+                                                "title": "Event heartbeat",
+                                                "type": "object"
+                                            },
+                                            {
+                                                "properties": {
+                                                    "data": {
+                                                        "$ref": "#/components/schemas/Welcome"
+                                                    },
+                                                    "event": {
+                                                        "const": "hello",
+                                                        "description": "The event name.",
+                                                        "type": "string"
+                                                    },
+                                                    "id": {
+                                                        "description": "The event ID.",
+                                                        "type": "integer"
+                                                    },
+                                                    "retry": {
+                                                        "description": "The retry time in milliseconds.",
+                                                        "type": "integer"
+                                                    }
+                                                },
+                                                "required": [
+                                                    "data",
+                                                    "event"
+                                                ],
+                                                "title": "Event hello",
+                                                "type": "object"
+                                            },
+                                            {
+                                                "properties": {
+                                                    "data": {
+                                                        "items": {
+                                                            "$ref": "#/components/schemas/SharedResource"
+                                                        },
+                                                        "type": [
+                                                            "array",
+                                                            "null"
+                                                        ]
+                                                    },
+                                                    "event": {
+                                                        "const": "share",
+                                                        "description": "The event name.",
+                                                        "type": "string"
+                                                    },
+                                                    "id": {
+                                                        "description": "The event ID.",
+                                                        "type": "integer"
+                                                    },
+                                                    "retry": {
+                                                        "description": "The retry time in milliseconds.",
+                                                        "type": "integer"
+                                                    }
+                                                },
+                                                "required": [
+                                                    "data",
+                                                    "event"
+                                                ],
+                                                "title": "Event share",
+                                                "type": "object"
+                                            },
+                                            {
+                                                "properties": {
+                                                    "data": {
+                                                        "$ref": "#/components/schemas/UpdateProgress"
+                                                    },
+                                                    "event": {
+                                                        "const": "updating",
+                                                        "description": "The event name.",
+                                                        "type": "string"
+                                                    },
+                                                    "id": {
+                                                        "description": "The event ID.",
+                                                        "type": "integer"
+                                                    },
+                                                    "retry": {
+                                                        "description": "The retry time in milliseconds.",
+                                                        "type": "integer"
+                                                    }
+                                                },
+                                                "required": [
+                                                    "data",
+                                                    "event"
+                                                ],
+                                                "title": "Event updating",
+                                                "type": "object"
+                                            },
+                                            {
+                                                "properties": {
+                                                    "data": {
+                                                        "items": {
+                                                            "$ref": "#/components/schemas/Disk"
+                                                        },
+                                                        "type": [
+                                                            "array",
+                                                            "null"
+                                                        ]
+                                                    },
+                                                    "event": {
+                                                        "const": "volumes",
+                                                        "description": "The event name.",
+                                                        "type": "string"
+                                                    },
+                                                    "id": {
+                                                        "description": "The event ID.",
+                                                        "type": "integer"
+                                                    },
+                                                    "retry": {
+                                                        "description": "The retry time in milliseconds.",
+                                                        "type": "integer"
+                                                    }
+                                                },
+                                                "required": [
+                                                    "data",
+                                                    "event"
+                                                ],
+                                                "title": "Event volumes",
+                                                "type": "object"
+                                            }
+                                        ]
+                                    },
+                                    "title": "Server Sent Events",
+                                    "type": "array"
+                                }
+                            }
+                        },
+                        "description": "OK",
+                        "headers": {
+                            "X-Span-Id": {
+                                "$ref": "#/components/headers/X-Span-Id"
+                            },
+                            "X-Trace-Id": {
+                                "$ref": "#/components/headers/X-Trace-Id"
+                            }
+                        }
+                    },
+                    "4xx": {
+                        "content": {
+                            "application/problem+json": {
+                                "schema": {
+                                    "$ref": "#/components/schemas/ErrorModel"
+                                }
+                            }
+                        },
+                        "description": "Error",
+                        "headers": {
+                            "X-Span-Id": {
+                                "$ref": "#/components/headers/X-Span-Id"
+                            },
+                            "X-Trace-Id": {
+                                "$ref": "#/components/headers/X-Trace-Id"
+                            }
+                        }
+                    },
+                    "default": {
+                        "content": {
+                            "application/problem+json": {
+                                "schema": {
+                                    "$ref": "#/components/schemas/ErrorModel"
+                                }
+                            }
+                        },
+                        "description": "Error",
+                        "headers": {
+                            "X-Span-Id": {
+                                "$ref": "#/components/headers/X-Span-Id"
+                            },
+                            "X-Trace-Id": {
+                                "$ref": "#/components/headers/X-Trace-Id"
+                            }
+                        }
+                    }
+                },
+                "summary": "Server sent events",
+                "tags": [
+                    "system"
+                ]
+            }
+        },
+        "/api/status": {
+            "get": {
+                "operationId": "get-api-status",
+                "parameters": [
+                    {
+                        "$ref": "#/components/parameters/X-Span-Id"
+                    },
+                    {
+                        "$ref": "#/components/parameters/X-Trace-Id"
+                    }
+                ],
+                "responses": {
+                    "200": {
+                        "content": {
+                            "application/json": {
+                                "schema": {
+                                    "type": "boolean"
+                                }
+                            }
+                        },
+                        "description": "OK",
+                        "headers": {
+                            "X-Span-Id": {
+                                "$ref": "#/components/headers/X-Span-Id"
+                            },
+                            "X-Trace-Id": {
+                                "$ref": "#/components/headers/X-Trace-Id"
+                            }
+                        }
+                    },
+                    "4xx": {
+                        "content": {
+                            "application/problem+json": {
+                                "schema": {
+                                    "$ref": "#/components/schemas/ErrorModel"
+                                }
+                            }
+                        },
+                        "description": "Error",
+                        "headers": {
+                            "X-Span-Id": {
+                                "$ref": "#/components/headers/X-Span-Id"
+                            },
+                            "X-Trace-Id": {
+                                "$ref": "#/components/headers/X-Trace-Id"
+                            }
+                        }
+                    },
+                    "default": {
+                        "content": {
+                            "application/problem+json": {
+                                "schema": {
+                                    "$ref": "#/components/schemas/ErrorModel"
+                                }
+                            }
+                        },
+                        "description": "Error",
+                        "headers": {
+                            "X-Span-Id": {
+                                "$ref": "#/components/headers/X-Span-Id"
+                            },
+                            "X-Trace-Id": {
+                                "$ref": "#/components/headers/X-Trace-Id"
+                            }
+                        }
+                    }
+                },
+                "summary": "Get API status",
+                "tags": [
+                    "system"
+                ]
+            }
+        },
+        "/api/telemetry/internet-connection": {
+            "get": {
+                "operationId": "get-api-telemetry-internet-connection",
+                "parameters": [
+                    {
+                        "$ref": "#/components/parameters/X-Span-Id"
+                    },
+                    {
+                        "$ref": "#/components/parameters/X-Trace-Id"
+                    }
+                ],
+                "responses": {
+                    "200": {
+                        "content": {
+                            "application/json": {
+                                "schema": {
+                                    "type": "boolean"
+                                }
+                            }
+                        },
+                        "description": "OK",
+                        "headers": {
+                            "X-Span-Id": {
+                                "$ref": "#/components/headers/X-Span-Id"
+                            },
+                            "X-Trace-Id": {
+                                "$ref": "#/components/headers/X-Trace-Id"
+                            }
+                        }
+                    },
+                    "4xx": {
+                        "content": {
+                            "application/problem+json": {
+                                "schema": {
+                                    "$ref": "#/components/schemas/ErrorModel"
+                                }
+                            }
+                        },
+                        "description": "Error",
+                        "headers": {
+                            "X-Span-Id": {
+                                "$ref": "#/components/headers/X-Span-Id"
+                            },
+                            "X-Trace-Id": {
+                                "$ref": "#/components/headers/X-Trace-Id"
+                            }
+                        }
+                    },
+                    "default": {
+                        "content": {
+                            "application/problem+json": {
+                                "schema": {
+                                    "$ref": "#/components/schemas/ErrorModel"
+                                }
+                            }
+                        },
+                        "description": "Error",
+                        "headers": {
+                            "X-Span-Id": {
+                                "$ref": "#/components/headers/X-Span-Id"
+                            },
+                            "X-Trace-Id": {
+                                "$ref": "#/components/headers/X-Trace-Id"
+                            }
+                        }
+                    }
+                },
+                "summary": "Get API telemetry internet connection",
+                "tags": [
+                    "system"
+                ]
+            }
+        },
+        "/api/telemetry/modes": {
+            "get": {
+                "operationId": "list-api-telemetry-modes",
+                "parameters": [
+                    {
+                        "$ref": "#/components/parameters/X-Span-Id"
+                    },
+                    {
+                        "$ref": "#/components/parameters/X-Trace-Id"
+                    }
+                ],
+                "responses": {
+                    "200": {
+                        "content": {
+                            "application/json": {
+                                "schema": {
+                                    "items": {
+                                        "type": "string"
+                                    },
+                                    "type": [
+                                        "array",
+                                        "null"
+                                    ]
+                                }
+                            }
+                        },
+                        "description": "OK",
+                        "headers": {
+                            "X-Span-Id": {
+                                "$ref": "#/components/headers/X-Span-Id"
+                            },
+                            "X-Trace-Id": {
+                                "$ref": "#/components/headers/X-Trace-Id"
+                            }
+                        }
+                    },
+                    "4xx": {
+                        "content": {
+                            "application/problem+json": {
+                                "schema": {
+                                    "$ref": "#/components/schemas/ErrorModel"
+                                }
+                            }
+                        },
+                        "description": "Error",
+                        "headers": {
+                            "X-Span-Id": {
+                                "$ref": "#/components/headers/X-Span-Id"
+                            },
+                            "X-Trace-Id": {
+                                "$ref": "#/components/headers/X-Trace-Id"
+                            }
+                        }
+                    },
+                    "default": {
+                        "content": {
+                            "application/problem+json": {
+                                "schema": {
+                                    "$ref": "#/components/schemas/ErrorModel"
+                                }
+                            }
+                        },
+                        "description": "Error",
+                        "headers": {
+                            "X-Span-Id": {
+                                "$ref": "#/components/headers/X-Span-Id"
+                            },
+                            "X-Trace-Id": {
+                                "$ref": "#/components/headers/X-Trace-Id"
+                            }
+                        }
+                    }
+                },
+                "summary": "List API telemetry modes",
+                "tags": [
+                    "system"
+                ]
+            }
+        },
+        "/api/update": {
+            "get": {
+                "operationId": "get-api-update",
+                "parameters": [
+                    {
+                        "$ref": "#/components/parameters/X-Span-Id"
+                    },
+                    {
+                        "$ref": "#/components/parameters/X-Trace-Id"
+                    }
+                ],
+                "responses": {
+                    "200": {
+                        "content": {
+                            "application/json": {
+                                "schema": {
+                                    "$ref": "#/components/schemas/ReleaseAsset"
+                                }
+                            }
+                        },
+                        "description": "OK",
+                        "headers": {
+                            "X-Span-Id": {
+                                "$ref": "#/components/headers/X-Span-Id"
+                            },
+                            "X-Trace-Id": {
+                                "$ref": "#/components/headers/X-Trace-Id"
+                            }
+                        }
+                    },
+                    "4xx": {
+                        "content": {
+                            "application/problem+json": {
+                                "schema": {
+                                    "$ref": "#/components/schemas/ErrorModel"
+                                }
+                            }
+                        },
+                        "description": "Error",
+                        "headers": {
+                            "X-Span-Id": {
+                                "$ref": "#/components/headers/X-Span-Id"
+                            },
+                            "X-Trace-Id": {
+                                "$ref": "#/components/headers/X-Trace-Id"
+                            }
+                        }
+                    },
+                    "default": {
+                        "content": {
+                            "application/problem+json": {
+                                "schema": {
+                                    "$ref": "#/components/schemas/ErrorModel"
+                                }
+                            }
+                        },
+                        "description": "Error",
+                        "headers": {
+                            "X-Span-Id": {
+                                "$ref": "#/components/headers/X-Span-Id"
+                            },
+                            "X-Trace-Id": {
+                                "$ref": "#/components/headers/X-Trace-Id"
+                            }
+                        }
+                    }
+                },
+                "summary": "Get API update",
+                "tags": [
+                    "system"
+                ]
+            },
+            "put": {
+                "operationId": "put-api-update",
+                "parameters": [
+                    {
+                        "$ref": "#/components/parameters/X-Span-Id"
+                    },
+                    {
+                        "$ref": "#/components/parameters/X-Trace-Id"
+                    }
+                ],
+                "responses": {
+                    "200": {
+                        "content": {
+                            "application/json": {
+                                "schema": {
+                                    "$ref": "#/components/schemas/UpdateProgress"
+                                }
+                            }
+                        },
+                        "description": "OK",
+                        "headers": {
+                            "X-Span-Id": {
+                                "$ref": "#/components/headers/X-Span-Id"
+                            },
+                            "X-Trace-Id": {
+                                "$ref": "#/components/headers/X-Trace-Id"
+                            }
+                        }
+                    },
+                    "4xx": {
+                        "content": {
+                            "application/problem+json": {
+                                "schema": {
+                                    "$ref": "#/components/schemas/ErrorModel"
+                                }
+                            }
+                        },
+                        "description": "Error",
+                        "headers": {
+                            "X-Span-Id": {
+                                "$ref": "#/components/headers/X-Span-Id"
+                            },
+                            "X-Trace-Id": {
+                                "$ref": "#/components/headers/X-Trace-Id"
+                            }
+                        }
+                    },
+                    "default": {
+                        "content": {
+                            "application/problem+json": {
+                                "schema": {
+                                    "$ref": "#/components/schemas/ErrorModel"
+                                }
+                            }
+                        },
+                        "description": "Error",
+                        "headers": {
+                            "X-Span-Id": {
+                                "$ref": "#/components/headers/X-Span-Id"
+                            },
+                            "X-Trace-Id": {
+                                "$ref": "#/components/headers/X-Trace-Id"
+                            }
+                        }
+                    }
+                },
+                "summary": "Put API update",
+                "tags": [
+                    "system"
+                ]
+            }
+        },
+        "/api/update_channels": {
+            "get": {
+                "operationId": "list-api-update-channels",
+                "parameters": [
+                    {
+                        "$ref": "#/components/parameters/X-Span-Id"
+                    },
+                    {
+                        "$ref": "#/components/parameters/X-Trace-Id"
+                    }
+                ],
+                "responses": {
+                    "200": {
+                        "content": {
+                            "application/json": {
+                                "schema": {
+                                    "items": {
+                                        "type": "string"
+                                    },
+                                    "type": [
+                                        "array",
+                                        "null"
+                                    ]
+                                }
+                            }
+                        },
+                        "description": "OK",
+                        "headers": {
+                            "X-Span-Id": {
+                                "$ref": "#/components/headers/X-Span-Id"
+                            },
+                            "X-Trace-Id": {
+                                "$ref": "#/components/headers/X-Trace-Id"
+                            }
+                        }
+                    },
+                    "4xx": {
+                        "content": {
+                            "application/problem+json": {
+                                "schema": {
+                                    "$ref": "#/components/schemas/ErrorModel"
+                                }
+                            }
+                        },
+                        "description": "Error",
+                        "headers": {
+                            "X-Span-Id": {
+                                "$ref": "#/components/headers/X-Span-Id"
+                            },
+                            "X-Trace-Id": {
+                                "$ref": "#/components/headers/X-Trace-Id"
+                            }
+                        }
+                    },
+                    "default": {
+                        "content": {
+                            "application/problem+json": {
+                                "schema": {
+                                    "$ref": "#/components/schemas/ErrorModel"
+                                }
+                            }
+                        },
+                        "description": "Error",
+                        "headers": {
+                            "X-Span-Id": {
+                                "$ref": "#/components/headers/X-Span-Id"
+                            },
+                            "X-Trace-Id": {
+                                "$ref": "#/components/headers/X-Trace-Id"
+                            }
+                        }
+                    }
+                },
+                "summary": "List API update channels",
+                "tags": [
+                    "system"
+                ]
+            }
+        },
+        "/api/user": {
+            "post": {
+                "operationId": "post-api-user",
+                "parameters": [
+                    {
+                        "$ref": "#/components/parameters/X-Span-Id"
+                    },
+                    {
+                        "$ref": "#/components/parameters/X-Trace-Id"
+                    }
+                ],
+                "requestBody": {
+                    "content": {
+                        "application/json": {
+                            "schema": {
+                                "$ref": "#/components/schemas/User"
+                            }
+                        }
+                    },
+                    "required": true
+                },
+                "responses": {
+                    "200": {
+                        "content": {
+                            "application/json": {
+                                "schema": {
+                                    "$ref": "#/components/schemas/User"
+                                }
+                            }
+                        },
+                        "description": "OK",
+                        "headers": {
+                            "X-Span-Id": {
+                                "$ref": "#/components/headers/X-Span-Id"
+                            },
+                            "X-Trace-Id": {
+                                "$ref": "#/components/headers/X-Trace-Id"
+                            }
+                        }
+                    },
+                    "4xx": {
+                        "content": {
+                            "application/problem+json": {
+                                "schema": {
+                                    "$ref": "#/components/schemas/ErrorModel"
+                                }
+                            }
+                        },
+                        "description": "Error",
+                        "headers": {
+                            "X-Span-Id": {
+                                "$ref": "#/components/headers/X-Span-Id"
+                            },
+                            "X-Trace-Id": {
+                                "$ref": "#/components/headers/X-Trace-Id"
+                            }
+                        }
+                    },
+                    "default": {
+                        "content": {
+                            "application/problem+json": {
+                                "schema": {
+                                    "$ref": "#/components/schemas/ErrorModel"
+                                }
+                            }
+                        },
+                        "description": "Error",
+                        "headers": {
+                            "X-Span-Id": {
+                                "$ref": "#/components/headers/X-Span-Id"
+                            },
+                            "X-Trace-Id": {
+                                "$ref": "#/components/headers/X-Trace-Id"
+                            }
+                        }
+                    }
+                },
+                "summary": "Post API user",
+                "tags": [
+                    "user"
+                ]
+            }
+        },
+        "/api/user/{username}": {
+            "delete": {
+                "operationId": "delete-api-user-by-username",
+                "parameters": [
+                    {
+                        "description": "Username",
+                        "example": "world",
+                        "in": "path",
+                        "name": "username",
+                        "required": true,
+                        "schema": {
+                            "description": "Username",
+                            "examples": [
+                                "world"
+                            ],
+                            "maxLength": 30,
+                            "minimum": 1,
+                            "type": "string"
+                        }
+                    },
+                    {
+                        "$ref": "#/components/parameters/X-Span-Id"
+                    },
+                    {
+                        "$ref": "#/components/parameters/X-Trace-Id"
+                    }
+                ],
+                "responses": {
+                    "204": {
+                        "description": "No Content",
+                        "headers": {
+                            "X-Span-Id": {
+                                "$ref": "#/components/headers/X-Span-Id"
+                            },
+                            "X-Trace-Id": {
+                                "$ref": "#/components/headers/X-Trace-Id"
+                            }
+                        }
+                    },
+                    "4xx": {
+                        "content": {
+                            "application/problem+json": {
+                                "schema": {
+                                    "$ref": "#/components/schemas/ErrorModel"
+                                }
+                            }
+                        },
+                        "description": "Error",
+                        "headers": {
+                            "X-Span-Id": {
+                                "$ref": "#/components/headers/X-Span-Id"
+                            },
+                            "X-Trace-Id": {
+                                "$ref": "#/components/headers/X-Trace-Id"
+                            }
+                        }
+                    },
+                    "default": {
+                        "content": {
+                            "application/problem+json": {
+                                "schema": {
+                                    "$ref": "#/components/schemas/ErrorModel"
+                                }
+                            }
+                        },
+                        "description": "Error",
+                        "headers": {
+                            "X-Span-Id": {
+                                "$ref": "#/components/headers/X-Span-Id"
+                            },
+                            "X-Trace-Id": {
+                                "$ref": "#/components/headers/X-Trace-Id"
+                            }
+                        }
+                    }
+                },
+                "summary": "Delete API user by username",
+                "tags": [
+                    "user"
+                ]
+            },
+            "put": {
+                "operationId": "put-api-user-by-username",
+                "parameters": [
+                    {
+                        "description": "Username",
+                        "example": "world",
+                        "in": "path",
+                        "name": "username",
+                        "required": true,
+                        "schema": {
+                            "description": "Username",
+                            "examples": [
+                                "world"
+                            ],
+                            "maxLength": 30,
+                            "type": "string"
+                        }
+                    },
+                    {
+                        "$ref": "#/components/parameters/X-Span-Id"
+                    },
+                    {
+                        "$ref": "#/components/parameters/X-Trace-Id"
+                    }
+                ],
+                "requestBody": {
+                    "content": {
+                        "application/json": {
+                            "schema": {
+                                "$ref": "#/components/schemas/User"
+                            }
+                        }
+                    },
+                    "required": true
+                },
+                "responses": {
+                    "200": {
+                        "content": {
+                            "application/json": {
+                                "schema": {
+                                    "$ref": "#/components/schemas/User"
+                                }
+                            }
+                        },
+                        "description": "OK",
+                        "headers": {
+                            "X-Span-Id": {
+                                "$ref": "#/components/headers/X-Span-Id"
+                            },
+                            "X-Trace-Id": {
+                                "$ref": "#/components/headers/X-Trace-Id"
+                            }
+                        }
+                    },
+                    "4xx": {
+                        "content": {
+                            "application/problem+json": {
+                                "schema": {
+                                    "$ref": "#/components/schemas/ErrorModel"
+                                }
+                            }
+                        },
+                        "description": "Error",
+                        "headers": {
+                            "X-Span-Id": {
+                                "$ref": "#/components/headers/X-Span-Id"
+                            },
+                            "X-Trace-Id": {
+                                "$ref": "#/components/headers/X-Trace-Id"
+                            }
+                        }
+                    },
+                    "default": {
+                        "content": {
+                            "application/problem+json": {
+                                "schema": {
+                                    "$ref": "#/components/schemas/ErrorModel"
+                                }
+                            }
+                        },
+                        "description": "Error",
+                        "headers": {
+                            "X-Span-Id": {
+                                "$ref": "#/components/headers/X-Span-Id"
+                            },
+                            "X-Trace-Id": {
+                                "$ref": "#/components/headers/X-Trace-Id"
+                            }
+                        }
+                    }
+                },
+                "summary": "Put API user by username",
+                "tags": [
+                    "user"
+                ]
+            }
+        },
+        "/api/useradmin": {
+            "put": {
+                "operationId": "put-api-useradmin",
+                "parameters": [
+                    {
+                        "$ref": "#/components/parameters/X-Span-Id"
+                    },
+                    {
+                        "$ref": "#/components/parameters/X-Trace-Id"
+                    }
+                ],
+                "requestBody": {
+                    "content": {
+                        "application/json": {
+                            "schema": {
+                                "$ref": "#/components/schemas/User"
+                            }
+                        }
+                    },
+                    "required": true
+                },
+                "responses": {
+                    "200": {
+                        "content": {
+                            "application/json": {
+                                "schema": {
+                                    "$ref": "#/components/schemas/User"
+                                }
+                            }
+                        },
+                        "description": "OK",
+                        "headers": {
+                            "X-Span-Id": {
+                                "$ref": "#/components/headers/X-Span-Id"
+                            },
+                            "X-Trace-Id": {
+                                "$ref": "#/components/headers/X-Trace-Id"
+                            }
+                        }
+                    },
+                    "4xx": {
+                        "content": {
+                            "application/problem+json": {
+                                "schema": {
+                                    "$ref": "#/components/schemas/ErrorModel"
+                                }
+                            }
+                        },
+                        "description": "Error",
+                        "headers": {
+                            "X-Span-Id": {
+                                "$ref": "#/components/headers/X-Span-Id"
+                            },
+                            "X-Trace-Id": {
+                                "$ref": "#/components/headers/X-Trace-Id"
+                            }
+                        }
+                    },
+                    "default": {
+                        "content": {
+                            "application/problem+json": {
+                                "schema": {
+                                    "$ref": "#/components/schemas/ErrorModel"
+                                }
+                            }
+                        },
+                        "description": "Error",
+                        "headers": {
+                            "X-Span-Id": {
+                                "$ref": "#/components/headers/X-Span-Id"
+                            },
+                            "X-Trace-Id": {
+                                "$ref": "#/components/headers/X-Trace-Id"
+                            }
+                        }
+                    }
+                },
+                "summary": "Put API useradmin",
+                "tags": [
+                    "user"
+                ]
+            }
+        },
+        "/api/users": {
+            "get": {
+                "operationId": "list-api-users",
+                "parameters": [
+                    {
+                        "$ref": "#/components/parameters/X-Span-Id"
+                    },
+                    {
+                        "$ref": "#/components/parameters/X-Trace-Id"
+                    }
+                ],
+                "responses": {
+                    "200": {
+                        "content": {
+                            "application/json": {
+                                "schema": {
+                                    "items": {
+                                        "$ref": "#/components/schemas/User"
+                                    },
+                                    "type": [
+                                        "array",
+                                        "null"
+                                    ]
+                                }
+                            }
+                        },
+                        "description": "OK",
+                        "headers": {
+                            "X-Span-Id": {
+                                "$ref": "#/components/headers/X-Span-Id"
+                            },
+                            "X-Trace-Id": {
+                                "$ref": "#/components/headers/X-Trace-Id"
+                            }
+                        }
+                    },
+                    "4xx": {
+                        "content": {
+                            "application/problem+json": {
+                                "schema": {
+                                    "$ref": "#/components/schemas/ErrorModel"
+                                }
+                            }
+                        },
+                        "description": "Error",
+                        "headers": {
+                            "X-Span-Id": {
+                                "$ref": "#/components/headers/X-Span-Id"
+                            },
+                            "X-Trace-Id": {
+                                "$ref": "#/components/headers/X-Trace-Id"
+                            }
+                        }
+                    },
+                    "default": {
+                        "content": {
+                            "application/problem+json": {
+                                "schema": {
+                                    "$ref": "#/components/schemas/ErrorModel"
+                                }
+                            }
+                        },
+                        "description": "Error",
+                        "headers": {
+                            "X-Span-Id": {
+                                "$ref": "#/components/headers/X-Span-Id"
+                            },
+                            "X-Trace-Id": {
+                                "$ref": "#/components/headers/X-Trace-Id"
+                            }
+                        }
+                    }
+                },
+                "summary": "List API users",
+                "tags": [
+                    "user"
+                ]
+            }
+        },
+        "/api/volume/disk/{disk_id}/eject": {
+            "post": {
+                "operationId": "post-api-volume-disk-by-disk-id-eject",
+                "parameters": [
+                    {
+                        "description": "The ID of the disk to eject (e.g., sda, sdb)",
+                        "in": "path",
+                        "name": "disk_id",
+                        "required": true,
+                        "schema": {
+                            "description": "The ID of the disk to eject (e.g., sda, sdb)",
+                            "type": "string"
+                        }
+                    },
+                    {
+                        "$ref": "#/components/parameters/X-Trace-Id"
+                    },
+                    {
+                        "$ref": "#/components/parameters/X-Span-Id"
+                    }
+                ],
+                "responses": {
+                    "204": {
+                        "description": "No Content",
+                        "headers": {
+                            "X-Span-Id": {
+                                "$ref": "#/components/headers/X-Span-Id"
+                            },
+                            "X-Trace-Id": {
+                                "$ref": "#/components/headers/X-Trace-Id"
+                            }
+                        }
+                    },
+                    "4xx": {
+                        "content": {
+                            "application/problem+json": {
+                                "schema": {
+                                    "$ref": "#/components/schemas/ErrorModel"
+                                }
+                            }
+                        },
+                        "description": "Error",
+                        "headers": {
+                            "X-Span-Id": {
+                                "$ref": "#/components/headers/X-Span-Id"
+                            },
+                            "X-Trace-Id": {
+                                "$ref": "#/components/headers/X-Trace-Id"
+                            }
+                        }
+                    },
+                    "default": {
+                        "content": {
+                            "application/problem+json": {
+                                "schema": {
+                                    "$ref": "#/components/schemas/ErrorModel"
+                                }
+                            }
+                        },
+                        "description": "Error",
+                        "headers": {
+                            "X-Span-Id": {
+                                "$ref": "#/components/headers/X-Span-Id"
+                            },
+                            "X-Trace-Id": {
+                                "$ref": "#/components/headers/X-Trace-Id"
+                            }
+                        }
+                    }
+                },
+                "summary": "Post API volume disk by disk ID eject",
+                "tags": [
+                    "volume"
+                ]
+            }
+        },
+        "/api/volume/{mount_path_hash}/mount": {
+            "delete": {
+                "operationId": "delete-api-volume-by-mount-path-hash-mount",
+                "parameters": [
+                    {
+                        "in": "path",
+                        "name": "mount_path_hash",
+                        "required": true,
+                        "schema": {
+                            "type": "string"
+                        }
+                    },
+                    {
+                        "description": "Force umount operation",
+                        "explode": false,
+                        "in": "query",
+                        "name": "force",
+                        "schema": {
+                            "default": false,
+                            "description": "Force umount operation",
+                            "type": "boolean"
+                        }
+                    },
+                    {
+                        "description": "Lazy umount operation",
+                        "explode": false,
+                        "in": "query",
+                        "name": "lazy",
+                        "schema": {
+                            "default": false,
+                            "description": "Lazy umount operation",
+                            "type": "boolean"
+                        }
+                    },
+                    {
+                        "$ref": "#/components/parameters/X-Span-Id"
+                    },
+                    {
+                        "$ref": "#/components/parameters/X-Trace-Id"
+                    }
+                ],
+                "responses": {
+                    "204": {
+                        "description": "No Content",
+                        "headers": {
+                            "X-Span-Id": {
+                                "$ref": "#/components/headers/X-Span-Id"
+                            },
+                            "X-Trace-Id": {
+                                "$ref": "#/components/headers/X-Trace-Id"
+                            }
+                        }
+                    },
+                    "4xx": {
+                        "content": {
+                            "application/problem+json": {
+                                "schema": {
+                                    "$ref": "#/components/schemas/ErrorModel"
+                                }
+                            }
+                        },
+                        "description": "Error",
+                        "headers": {
+                            "X-Span-Id": {
+                                "$ref": "#/components/headers/X-Span-Id"
+                            },
+                            "X-Trace-Id": {
+                                "$ref": "#/components/headers/X-Trace-Id"
+                            }
+                        }
+                    },
+                    "default": {
+                        "content": {
+                            "application/problem+json": {
+                                "schema": {
+                                    "$ref": "#/components/schemas/ErrorModel"
+                                }
+                            }
+                        },
+                        "description": "Error",
+                        "headers": {
+                            "X-Span-Id": {
+                                "$ref": "#/components/headers/X-Span-Id"
+                            },
+                            "X-Trace-Id": {
+                                "$ref": "#/components/headers/X-Trace-Id"
+                            }
+                        }
+                    }
+                },
+                "summary": "Delete API volume by mount path hash mount",
+                "tags": [
+                    "volume"
+                ]
+            },
+            "post": {
+                "operationId": "post-api-volume-by-mount-path-hash-mount",
+                "parameters": [
+                    {
+                        "in": "path",
+                        "name": "mount_path_hash",
+                        "required": true,
+                        "schema": {
+                            "type": "string"
+                        }
+                    },
+                    {
+                        "$ref": "#/components/parameters/X-Span-Id"
+                    },
+                    {
+                        "$ref": "#/components/parameters/X-Trace-Id"
+                    }
+                ],
+                "requestBody": {
+                    "content": {
+                        "application/json": {
+                            "schema": {
+                                "$ref": "#/components/schemas/MountPointData"
+                            }
+                        }
+                    },
+                    "required": true
+                },
+                "responses": {
+                    "200": {
+                        "content": {
+                            "application/json": {
+                                "schema": {
+                                    "$ref": "#/components/schemas/MountPointData"
+                                }
+                            }
+                        },
+                        "description": "OK",
+                        "headers": {
+                            "X-Span-Id": {
+                                "$ref": "#/components/headers/X-Span-Id"
+                            },
+                            "X-Trace-Id": {
+                                "$ref": "#/components/headers/X-Trace-Id"
+                            }
+                        }
+                    },
+                    "4xx": {
+                        "content": {
+                            "application/problem+json": {
+                                "schema": {
+                                    "$ref": "#/components/schemas/ErrorModel"
+                                }
+                            }
+                        },
+                        "description": "Error",
+                        "headers": {
+                            "X-Span-Id": {
+                                "$ref": "#/components/headers/X-Span-Id"
+                            },
+                            "X-Trace-Id": {
+                                "$ref": "#/components/headers/X-Trace-Id"
+                            }
+                        }
+                    },
+                    "default": {
+                        "content": {
+                            "application/problem+json": {
+                                "schema": {
+                                    "$ref": "#/components/schemas/ErrorModel"
+                                }
+                            }
+                        },
+                        "description": "Error",
+                        "headers": {
+                            "X-Span-Id": {
+                                "$ref": "#/components/headers/X-Span-Id"
+                            },
+                            "X-Trace-Id": {
+                                "$ref": "#/components/headers/X-Trace-Id"
+                            }
+                        }
+                    }
+                },
+                "summary": "Post API volume by mount path hash mount",
+                "tags": [
+                    "volume"
+                ]
+            }
+        },
+        "/api/volume/{mount_path_hash}/settings": {
+            "patch": {
+                "operationId": "patch-api-volume-by-mount-path-hash-settings",
+                "parameters": [
+                    {
+                        "in": "path",
+                        "name": "mount_path_hash",
+                        "required": true,
+                        "schema": {
+                            "type": "string"
+                        }
+                    },
+                    {
+                        "$ref": "#/components/parameters/X-Trace-Id"
+                    },
+                    {
+                        "$ref": "#/components/parameters/X-Span-Id"
+                    }
+                ],
+                "requestBody": {
+                    "content": {
+                        "application/json": {
+                            "schema": {
+                                "$ref": "#/components/schemas/MountPointData"
+                            }
+                        }
+                    },
+                    "required": true
+                },
+                "responses": {
+                    "200": {
+                        "content": {
+                            "application/json": {
+                                "schema": {
+                                    "$ref": "#/components/schemas/MountPointData"
+                                }
+                            }
+                        },
+                        "description": "OK",
+                        "headers": {
+                            "X-Span-Id": {
+                                "$ref": "#/components/headers/X-Span-Id"
+                            },
+                            "X-Trace-Id": {
+                                "$ref": "#/components/headers/X-Trace-Id"
+                            }
+                        }
+                    },
+                    "4xx": {
+                        "content": {
+                            "application/problem+json": {
+                                "schema": {
+                                    "$ref": "#/components/schemas/ErrorModel"
+                                }
+                            }
+                        },
+                        "description": "Error",
+                        "headers": {
+                            "X-Span-Id": {
+                                "$ref": "#/components/headers/X-Span-Id"
+                            },
+                            "X-Trace-Id": {
+                                "$ref": "#/components/headers/X-Trace-Id"
+                            }
+                        }
+                    },
+                    "default": {
+                        "content": {
+                            "application/problem+json": {
+                                "schema": {
+                                    "$ref": "#/components/schemas/ErrorModel"
+                                }
+                            }
+                        },
+                        "description": "Error",
+                        "headers": {
+                            "X-Span-Id": {
+                                "$ref": "#/components/headers/X-Span-Id"
+                            },
+                            "X-Trace-Id": {
+                                "$ref": "#/components/headers/X-Trace-Id"
+                            }
+                        }
+                    }
+                },
+                "summary": "Patch API volume by mount path hash settings",
+                "tags": [
+                    "volume"
+                ]
+            },
+            "put": {
+                "operationId": "put-api-volume-by-mount-path-hash-settings",
+                "parameters": [
+                    {
+                        "in": "path",
+                        "name": "mount_path_hash",
+                        "required": true,
+                        "schema": {
+                            "type": "string"
+                        }
+                    },
+                    {
+                        "$ref": "#/components/parameters/X-Span-Id"
+                    },
+                    {
+                        "$ref": "#/components/parameters/X-Trace-Id"
+                    }
+                ],
+                "requestBody": {
+                    "content": {
+                        "application/json": {
+                            "schema": {
+                                "$ref": "#/components/schemas/MountPointData"
+                            }
+                        }
+                    },
+                    "required": true
+                },
+                "responses": {
+                    "200": {
+                        "content": {
+                            "application/json": {
+                                "schema": {
+                                    "$ref": "#/components/schemas/MountPointData"
+                                }
+                            }
+                        },
+                        "description": "OK",
+                        "headers": {
+                            "X-Span-Id": {
+                                "$ref": "#/components/headers/X-Span-Id"
+                            },
+                            "X-Trace-Id": {
+                                "$ref": "#/components/headers/X-Trace-Id"
+                            }
+                        }
+                    },
+                    "4xx": {
+                        "content": {
+                            "application/problem+json": {
+                                "schema": {
+                                    "$ref": "#/components/schemas/ErrorModel"
+                                }
+                            }
+                        },
+                        "description": "Error",
+                        "headers": {
+                            "X-Span-Id": {
+                                "$ref": "#/components/headers/X-Span-Id"
+                            },
+                            "X-Trace-Id": {
+                                "$ref": "#/components/headers/X-Trace-Id"
+                            }
+                        }
+                    },
+                    "default": {
+                        "content": {
+                            "application/problem+json": {
+                                "schema": {
+                                    "$ref": "#/components/schemas/ErrorModel"
+                                }
+                            }
+                        },
+                        "description": "Error",
+                        "headers": {
+                            "X-Span-Id": {
+                                "$ref": "#/components/headers/X-Span-Id"
+                            },
+                            "X-Trace-Id": {
+                                "$ref": "#/components/headers/X-Trace-Id"
+                            }
+                        }
+                    }
+                },
+                "summary": "Put API volume by mount path hash settings",
+                "tags": [
+                    "volume"
+                ]
+            }
+        },
+        "/api/volumes": {
+            "get": {
+                "operationId": "list-api-volumes",
+                "parameters": [
+                    {
+                        "$ref": "#/components/parameters/X-Span-Id"
+                    },
+                    {
+                        "$ref": "#/components/parameters/X-Trace-Id"
+                    }
+                ],
+                "responses": {
+                    "200": {
+                        "content": {
+                            "application/json": {
+                                "schema": {
+                                    "items": {
+                                        "$ref": "#/components/schemas/Disk"
+                                    },
+                                    "type": [
+                                        "array",
+                                        "null"
+                                    ]
+                                }
+                            }
+                        },
+                        "description": "OK",
+                        "headers": {
+                            "X-Span-Id": {
+                                "$ref": "#/components/headers/X-Span-Id"
+                            },
+                            "X-Trace-Id": {
+                                "$ref": "#/components/headers/X-Trace-Id"
+                            }
+                        }
+                    },
+                    "4xx": {
+                        "content": {
+                            "application/problem+json": {
+                                "schema": {
+                                    "$ref": "#/components/schemas/ErrorModel"
+                                }
+                            }
+                        },
+                        "description": "Error",
+                        "headers": {
+                            "X-Span-Id": {
+                                "$ref": "#/components/headers/X-Span-Id"
+                            },
+                            "X-Trace-Id": {
+                                "$ref": "#/components/headers/X-Trace-Id"
+                            }
+                        }
+                    },
+                    "default": {
+                        "content": {
+                            "application/problem+json": {
+                                "schema": {
+                                    "$ref": "#/components/schemas/ErrorModel"
+                                }
+                            }
+                        },
+                        "description": "Error",
+                        "headers": {
+                            "X-Span-Id": {
+                                "$ref": "#/components/headers/X-Span-Id"
+                            },
+                            "X-Trace-Id": {
+                                "$ref": "#/components/headers/X-Trace-Id"
+                            }
+                        }
+                    }
+                },
+                "summary": "List API volumes",
+                "tags": [
+                    "volume"
+                ]
+            }
+        }
+    },
+    "security": [
+        {
+            "ApiKeyAuth": []
+        }
+    ]
+}